/* This is dvipdfmx, an eXtended version of dvipdfm by Mark A. Wicks.

    Copyright (C) 2002-2016 by Jin-Hwan Cho and Shunsaku Hirata,
    the dvipdfmx project team.

    Copyright (C) 1998, 1999 by Mark A. Wicks <mwicks@kettering.edu>

    This program is free software; you can redistribute it and/or modify
    it under the terms of the GNU General Public License as published by
    the Free Software Foundation; either version 2 of the License, or
    (at your option) any later version.

    This program is distributed in the hope that it will be useful,
    but WITHOUT ANY WARRANTY; without even the implied warranty of
    MERCHANTABILITY or FITNESS FOR A PARTICULAR PURPOSE.  See the
    GNU General Public License for more details.

    You should have received a copy of the GNU General Public License
    along with this program; if not, write to the Free Software
    Foundation, Inc., 59 Temple Place, Suite 330, Boston, MA 02111-1307 USA.
*/
#![allow(
    non_camel_case_types,
    non_snake_case,
    unused_mut
)]

use std::ffi::CStr;
use crate::spc_warn;
use crate::DisplayExt;

use super::{spc_arg, spc_env};
use crate::dpx_dpxutil::{parse_c_ident, parse_float_decimal};
use crate::dpx_pdfcolor::PdfColor;
use crate::dpx_pdfdev::{pdf_tmatrix, transform_info};
use crate::dpx_pdfparse::skip_white;
use crate::mfree;
use crate::streq_ptr;
use libc::{atof, free, memcmp, strcasecmp, strcmp, strlen};
use std::ffi::CStr;

/* tectonic/core-memory.h: basic dynamic memory helpers
   Copyright 2016-2018 the Tectonic Project
   Licensed under the MIT License.
*/
unsafe extern "C" fn skip_blank(mut pp: *mut *const i8, mut endptr: *const i8) {
    let mut p: *const i8 = *pp; /* 360 / 60 */
    while p < endptr && (*p as i32 & !0x7fi32 == 0i32 && crate::isblank(*p as _) != 0) {
        p = p.offset(1)
    }
    *pp = p;
}
#[no_mangle]
pub unsafe extern "C" fn spc_util_read_numbers(
    mut values: *mut f64,
    mut num_values: i32,
    mut args: *mut spc_arg,
) -> i32 {
    skip_blank(&mut (*args).curptr, (*args).endptr);
    let mut count = 0;
    while count < num_values && (*args).curptr < (*args).endptr {
        let q = parse_float_decimal(&mut (*args).curptr, (*args).endptr);
        if q.is_null() {
            break;
        }
        *values.offset(count as isize) = atof(q);
        free(q as *mut libc::c_void);
        skip_blank(&mut (*args).curptr, (*args).endptr);
        count += 1
    }
    count
}
unsafe extern "C" fn rgb_color_from_hsv(mut h: f64, mut s: f64, mut v: f64) -> PdfColor {
    let mut b = v;
    let mut g = b;
    let mut r = g;
    if s != 0.0f64 {
        let h6 = h * 6i32 as f64;
        let i = h6 as i32;
        let f = h6 - i as f64;
        let v1 = v * (1i32 as f64 - s);
        let v2 = v * (1i32 as f64 - s * f);
        let v3 = v * (1i32 as f64 - s * (1i32 as f64 - f));
        match i {
            0 => {
                r = v;
                g = v3;
                b = v1
            }
            1 => {
                r = v2;
                g = v;
                b = v1
            }
            2 => {
                r = v1;
                g = v;
                b = v3
            }
            3 => {
                r = v1;
                g = v2;
                b = v
            }
            4 => {
                r = v3;
                g = v1;
                b = v
            }
            5 => {
                r = v;
                g = v1;
                b = v2
            }
            6 => {
                r = v;
                g = v1;
                b = v2
            }
            _ => {}
        }
    }
    PdfColor::from_rgb(r, g, b).unwrap()
}
unsafe extern "C" fn spc_read_color_color(
    mut spe: *mut spc_env,
    mut ap: *mut spc_arg,
) -> Result<PdfColor, ()> {
    let mut cv: [f64; 4] = [0.; 4];
    let mut nc: i32 = 0;
    let mut result: Result<PdfColor, ()>;
    let mut q = parse_c_ident(&mut (*ap).curptr, (*ap).endptr);
    if q.is_null() {
<<<<<<< HEAD
        spc_warn(
            spe,
            b"No valid color specified?\x00" as *const u8 as *const i8,
        );
        return Err(());
=======
        spc_warn!(spe, "No valid color specified?");
        return -1i32;
>>>>>>> 0881d40c
    }
    skip_blank(&mut (*ap).curptr, (*ap).endptr);
    if streq_ptr(q, b"rgb\x00" as *const u8 as *const i8) {
        /* Handle rgb color */
        let nc = spc_util_read_numbers(cv.as_mut_ptr(), 3i32, ap);
        if nc != 3i32 {
<<<<<<< HEAD
            spc_warn(
                spe,
                b"Invalid value for RGB color specification.\x00" as *const u8 as *const i8,
            );
            result = Err(())
=======
            spc_warn!(spe, "Invalid value for RGB color specification.");
            error = -1i32
>>>>>>> 0881d40c
        } else {
            result = PdfColor::from_rgb(cv[0], cv[1], cv[2])
                .map_err(|err| err.warn())
        }
    } else if streq_ptr(q, b"cmyk\x00" as *const u8 as *const i8) {
        /* Handle cmyk color */
        let nc = spc_util_read_numbers(cv.as_mut_ptr(), 4i32, ap);
        if nc != 4i32 {
<<<<<<< HEAD
            spc_warn(
                spe,
                b"Invalid value for CMYK color specification.\x00" as *const u8 as *const i8,
            );
            result = Err(())
=======
            spc_warn!(spe, "Invalid value for CMYK color specification.");
            error = -1i32
>>>>>>> 0881d40c
        } else {
            result = PdfColor::from_cmyk(cv[0], cv[1], cv[2], cv[3])
                .map_err(|err| err.warn())
        }
    } else if streq_ptr(q, b"gray\x00" as *const u8 as *const i8) {
        /* Handle gray */
        let nc = spc_util_read_numbers(cv.as_mut_ptr(), 1i32, ap);
        if nc != 1i32 {
<<<<<<< HEAD
            spc_warn(
                spe,
                b"Invalid value for gray color specification.\x00" as *const u8 as *const i8,
            );
            result = Err(())
=======
            spc_warn!(spe, "Invalid value for gray color specification.");
            error = -1i32
>>>>>>> 0881d40c
        } else {
            result = PdfColor::from_gray(cv[0])
                .map_err(|err| err.warn())
        }
    } else if streq_ptr(q, b"spot\x00" as *const u8 as *const i8) {
        /* Handle spot colors */
        let mut color_name: *mut i8 = parse_c_ident(&mut (*ap).curptr, (*ap).endptr); /* Must be a "named" color */
        if color_name.is_null() {
<<<<<<< HEAD
            spc_warn(
                spe,
                b"No valid spot color name specified?\x00" as *const u8 as *const i8,
            );
            return Err(());
=======
            spc_warn!(spe, "No valid spot color name specified?");
            return -1i32;
>>>>>>> 0881d40c
        }
        skip_blank(&mut (*ap).curptr, (*ap).endptr);
        let nc = spc_util_read_numbers(cv.as_mut_ptr(), 1i32, ap);
        if nc != 1i32 {
<<<<<<< HEAD
            spc_warn(
                spe,
                b"Invalid value for spot color specification.\x00" as *const u8 as *const i8,
            );
            result = Err(());
=======
            spc_warn!(spe, "Invalid value for spot color specification.");
            error = -1i32;
>>>>>>> 0881d40c
            free(color_name as *mut libc::c_void);
        } else {
            result = PdfColor::from_spot(CStr::from_ptr(color_name).to_owned(), cv[0])
                .map_err(|err| err.warn())
        }
    } else if streq_ptr(q, b"hsb\x00" as *const u8 as *const i8) {
        let nc = spc_util_read_numbers(cv.as_mut_ptr(), 3i32, ap);
        if nc != 3i32 {
<<<<<<< HEAD
            spc_warn(
                spe,
                b"Invalid value for HSB color specification.\x00" as *const u8 as *const i8,
            );
            result = Err(());
        } else {
            let color = rgb_color_from_hsv(cv[0], cv[1], cv[2]);
            if let &PdfColor::Rgb(r, g, b) = &color {
                spc_warn(
                    spe,
                    b"HSB color converted to RGB: hsb: <%g, %g, %g> ==> rgb: <%g, %g, %g>\x00"
                        as *const u8 as *const i8,
                    cv[0],
                    cv[1],
                    cv[2],
                    r,
                    g,
                    b,
                );
            } else {
                unreachable!();
            }
            result = Ok(color);
        }
    } else {
        result = if let Ok(name) = CStr::from_ptr(q).to_str() {
            if let Some(color) = pdf_color_namedcolor(name) {
                Ok(color)
            } else {
                Err(())
            }
        } else {
            Err(())
        };
        if result.is_err() {
            spc_warn(
=======
            spc_warn!(spe, "Invalid value for HSB color specification.");
            error = -1i32
        } else {
            rgb_color_from_hsv(colorspec, cv[0], cv[1], cv[2]);
            spc_warn!(
                spe,
                "HSB color converted to RGB: hsb: <{}, {}, {}> ==> rgb: <{}, {}, {}>",
                cv[0],
                cv[1],
                cv[2],
                (*colorspec).values[0],
                (*colorspec).values[1],
                (*colorspec).values[2],
            );
        }
    } else {
        error = pdf_color_namedcolor(colorspec, q);
        if error != 0 {
            spc_warn!(
>>>>>>> 0881d40c
                spe,
                "Unrecognized color name: {}",
                    CStr::from_ptr(q).display(),
            );
        }
    }
    free(q as *mut libc::c_void);
    result
}
/* Argument for this is PDF_Number or PDF_Array.
 * But we ignore that since we don't want to add
 * dependency to pdfxxx and @foo can not be
 * allowed for color specification. "pdf" here
 * means pdf: special syntax.
 */
unsafe extern "C" fn spc_read_color_pdf(
    mut spe: *mut spc_env,
    mut ap: *mut spc_arg,
) -> Result<PdfColor, ()> {
    let mut cv: [f64; 4] = [0.; 4]; /* at most four */
    let mut isarry: bool = false;
    let mut q: *mut i8 = 0 as *mut i8;
    skip_blank(&mut (*ap).curptr, (*ap).endptr);
    if *(*ap).curptr.offset(0) as i32 == '[' as i32 {
        (*ap).curptr = (*ap).curptr.offset(1);
        skip_blank(&mut (*ap).curptr, (*ap).endptr);
        isarry = true
    }
    let nc = spc_util_read_numbers(cv.as_mut_ptr(), 4i32, ap);
    let mut result = match nc {
        1 => {
            PdfColor::from_gray(cv[0]).map_err(|err| err.warn())
        }
        3 => {
            PdfColor::from_rgb(cv[0], cv[1], cv[2]).map_err(|err| err.warn())
        }
        4 => {
            PdfColor::from_cmyk(cv[0], cv[1], cv[2], cv[3]).map_err(|err| err.warn())
        }
        _ => {
            /* Try to read the color names defined in dvipsname.def */
            let q = parse_c_ident(&mut (*ap).curptr, (*ap).endptr);
            if q.is_null() {
<<<<<<< HEAD
                spc_warn(
                    spe,
                    b"No valid color specified?\x00" as *const u8 as *const i8,
                );
                return Err(());
            }
            let mut result = CStr::from_ptr(q).to_str()
                .ok()
                .and_then(|name| pdf_color_namedcolor(name))
                .ok_or(());
            if result.is_err() {
                spc_warn(
=======
                spc_warn!(spe, "No valid color specified?");
                return -1i32;
            }
            error = pdf_color_namedcolor(colorspec, q);
            if error != 0 {
                spc_warn!(
>>>>>>> 0881d40c
                    spe,
                    "Unrecognized color name: {}, keep the current color",
                    CStr::from_ptr(q).display(),
                );
            }
            free(q as *mut libc::c_void);
            result
        }
    };
    if isarry {
        skip_blank(&mut (*ap).curptr, (*ap).endptr);
        if (*ap).curptr >= (*ap).endptr || *(*ap).curptr.offset(0) as i32 != ']' as i32 {
<<<<<<< HEAD
            spc_warn(
                spe,
                b"Unbalanced \'[\' and \']\' in color specification.\x00" as *const u8 as *const i8,
            );
            result = Err(())
=======
            spc_warn!(spe, "Unbalanced \'[\' and \']\' in color specification.");
            error = -1i32
>>>>>>> 0881d40c
        } else {
            (*ap).curptr = (*ap).curptr.offset(1)
        }
    }
    result
}
/* This is for reading *single* color specification. */
#[no_mangle]
pub unsafe extern "C" fn spc_util_read_colorspec(
    mut spe: *mut spc_env,
    mut ap: *mut spc_arg,
    mut syntax: bool,
) -> Result<PdfColor, ()> {
    assert!(!spe.is_null() && !ap.is_null());
    skip_blank(&mut (*ap).curptr, (*ap).endptr);
    if (*ap).curptr >= (*ap).endptr {
        Err(())
    } else if syntax {
        spc_read_color_color(spe, ap)
    } else {
        spc_read_color_pdf(spe, ap)
    }
}
#[no_mangle]
pub unsafe extern "C" fn spc_util_read_pdfcolor(
    mut spe: *mut spc_env,
    mut ap: *mut spc_arg,
    defaultcolor: Option<&PdfColor>,
) -> Result<PdfColor, ()> {
    assert!(!spe.is_null() && !ap.is_null());
    skip_blank(&mut (*ap).curptr, (*ap).endptr);
    if (*ap).curptr >= (*ap).endptr {
        Err(())
    } else if let Some(c) = spc_read_color_pdf(spe, ap).ok()
        .or_else(|| defaultcolor.cloned()) {
        Ok(c)
    } else {
        Err(())
    }
}
/* This need to allow 'true' prefix for unit and
 * length value must be divided by current magnification.
 */
/* XXX: there are four quasi-redundant versions of this; grp for K_UNIT__PT */
unsafe extern "C" fn spc_util_read_length(
    mut spe: *mut spc_env,
    mut vp: *mut f64,
    mut ap: *mut spc_arg,
) -> i32 {
    let mut u: f64 = 1.0f64;
    let mut ukeys: [*const i8; 10] = [
        b"pt\x00" as *const u8 as *const i8,
        b"in\x00" as *const u8 as *const i8,
        b"cm\x00" as *const u8 as *const i8,
        b"mm\x00" as *const u8 as *const i8,
        b"bp\x00" as *const u8 as *const i8,
        b"pc\x00" as *const u8 as *const i8,
        b"dd\x00" as *const u8 as *const i8,
        b"cc\x00" as *const u8 as *const i8,
        b"sp\x00" as *const u8 as *const i8,
        0 as *const i8,
    ];
    let mut error: i32 = 0i32;
    let q = parse_float_decimal(&mut (*ap).curptr, (*ap).endptr); /* inverse magnify */
    if q.is_null() {
        return -1i32;
    }
    let v = atof(q);
    free(q as *mut libc::c_void);
    skip_white(&mut (*ap).curptr, (*ap).endptr);
    let mut q = parse_c_ident(&mut (*ap).curptr, (*ap).endptr);
    if !q.is_null() {
        let mut qq: *mut i8 = q;
        if strlen(q) >= strlen(b"true\x00" as *const u8 as *const i8)
            && memcmp(
                q as *const libc::c_void,
                b"true\x00" as *const u8 as *const i8 as *const libc::c_void,
                strlen(b"true\x00" as *const u8 as *const i8),
            ) == 0
        {
            u /= if (*spe).mag != 0.0f64 {
                (*spe).mag
            } else {
                1.0f64
            };
            q = q.offset(strlen(b"true\x00" as *const u8 as *const i8) as isize);
            if *q == 0 {
                free(qq as *mut libc::c_void);
                skip_white(&mut (*ap).curptr, (*ap).endptr);
                q = parse_c_ident(&mut (*ap).curptr, (*ap).endptr);
                qq = q
            }
        }
        if !q.is_null() {
            let mut k = 0;
            while !ukeys[k].is_null() && strcmp(ukeys[k], q) != 0 {
                k += 1
            }
            match k {
                0 => u *= 72.0f64 / 72.27f64,
                1 => u *= 72.0f64,
                2 => u *= 72.0f64 / 2.54f64,
                3 => u *= 72.0f64 / 25.4f64,
                4 => u *= 1.0f64,
                5 => u *= 12.0f64 * 72.0f64 / 72.27f64,
                6 => u *= 1238.0f64 / 1157.0f64 * 72.0f64 / 72.27f64,
                7 => u *= 12.0f64 * 1238.0f64 / 1157.0f64 * 72.0f64 / 72.27f64,
                8 => u *= 72.0f64 / (72.27f64 * 65536i32 as f64),
                _ => {
                    spc_warn!(
                        spe,
                        "Unknown unit of measure: {}",
                        CStr::from_ptr(q).display(),
                    );
                    error = -1i32
                }
            }
            free(qq as *mut libc::c_void);
        } else {
            spc_warn!(spe, "Missing unit of measure after \"true\"");
            error = -1i32
        }
    }
    *vp = v * u;
    error
}
/*
 * Compute a transformation matrix
 * transformations are applied in the following
 * order: scaling, rotate, displacement.
 */
extern "C" fn make_transmatrix(
    M: &mut pdf_tmatrix,
    mut xoffset: f64,
    mut yoffset: f64,
    mut xscale: f64,
    mut yscale: f64,
    mut rotate: f64,
) {
    let (s, c) = rotate.sin_cos();
    M.a = xscale * c;
    M.b = xscale * s;
    M.c = -yscale * s;
    M.d = yscale * c;
    M.e = xoffset;
    M.f = yoffset;
}
unsafe extern "C" fn spc_read_dimtrns_dvips(
    mut spe: *mut spc_env,
    t: &mut transform_info,
    mut ap: *mut spc_arg,
) -> i32 {
    const _DTKEYS: [*const i8; 15] = [
        b"hoffset\x00" as *const u8 as *const i8,
        b"voffset\x00" as *const u8 as *const i8,
        b"hsize\x00" as *const u8 as *const i8,
        b"vsize\x00" as *const u8 as *const i8,
        b"hscale\x00" as *const u8 as *const i8,
        b"vscale\x00" as *const u8 as *const i8,
        b"angle\x00" as *const u8 as *const i8,
        b"clip\x00" as *const u8 as *const i8,
        b"llx\x00" as *const u8 as *const i8,
        b"lly\x00" as *const u8 as *const i8,
        b"urx\x00" as *const u8 as *const i8,
        b"ury\x00" as *const u8 as *const i8,
        b"rwi\x00" as *const u8 as *const i8,
        b"rhi\x00" as *const u8 as *const i8,
        0 as *const i8,
    ];
    let mut error: i32 = 0i32;
    let mut rotate = 0.0f64;
    let mut yoffset = rotate;
    let mut xoffset = yoffset;
    let mut yscale = 1.0f64;
    let mut xscale = yscale;
    skip_blank(&mut (*ap).curptr, (*ap).endptr);
    while error == 0 && (*ap).curptr < (*ap).endptr {
        let kp = parse_c_ident(&mut (*ap).curptr, (*ap).endptr);
        if kp.is_null() {
            break;
        }
        let mut k = 0;
        while !_DTKEYS[k].is_null() && strcmp(kp, _DTKEYS[k]) != 0 {
            k += 1
        }
        if _DTKEYS[k as usize].is_null() {
            spc_warn!(
                spe,
                "Unrecognized dimension/transformation key: {}",
                CStr::from_ptr(kp).display(),
            );
            error = -1i32;
            free(kp as *mut libc::c_void);
            break;
        } else {
            skip_blank(&mut (*ap).curptr, (*ap).endptr);
            if k == 7 {
                t.flags |= 1i32 << 3i32;
                free(kp as *mut libc::c_void);
            /* not key-value */
            } else {
                if (*ap).curptr < (*ap).endptr && *(*ap).curptr.offset(0) as i32 == '=' as i32 {
                    (*ap).curptr = (*ap).curptr.offset(1);
                    skip_blank(&mut (*ap).curptr, (*ap).endptr);
                }
                let mut vp;
                if *(*ap).curptr.offset(0) as i32 == '\'' as i32
                    || *(*ap).curptr.offset(0) as i32 == '\"' as i32
                {
                    let mut qchr: i8 = *(*ap).curptr.offset(0);
                    (*ap).curptr = (*ap).curptr.offset(1);
                    skip_blank(&mut (*ap).curptr, (*ap).endptr);
                    vp = parse_float_decimal(&mut (*ap).curptr, (*ap).endptr);
                    skip_blank(&mut (*ap).curptr, (*ap).endptr);
                    if !vp.is_null() && qchr as i32 != *(*ap).curptr.offset(0) as i32 {
                        spc_warn!(spe, "Syntax error in dimension/transformation specification.");
                        error = -1i32;
                        vp = mfree(vp as *mut libc::c_void) as *mut i8
                    }
                    (*ap).curptr = (*ap).curptr.offset(1)
                } else {
                    vp = parse_float_decimal(&mut (*ap).curptr, (*ap).endptr)
                }
                if error == 0 && vp.is_null() {
                    spc_warn!(
                        spe,
                        "Missing value for dimension/transformation: {}",
                        CStr::from_ptr(kp).display(),
                    );
                    error = -1i32
                }
                free(kp as *mut libc::c_void);
                if vp.is_null() || error != 0 {
                    break;
                }
                match k {
                    0 => xoffset = atof(vp),
                    1 => yoffset = atof(vp),
                    2 => {
                        t.width = atof(vp);
                        t.flags |= 1i32 << 1i32
                    }
                    3 => {
                        t.height = atof(vp);
                        t.flags |= 1i32 << 2i32
                    }
                    4 => xscale = atof(vp) / 100.0f64,
                    5 => yscale = atof(vp) / 100.0f64,
                    6 => rotate = 3.14159265358979323846f64 * atof(vp) / 180.0f64,
                    8 => {
                        t.bbox.llx = atof(vp);
                        t.flags |= 1i32 << 0i32
                    }
                    9 => {
                        t.bbox.lly = atof(vp);
                        t.flags |= 1i32 << 0i32
                    }
                    10 => {
                        t.bbox.urx = atof(vp);
                        t.flags |= 1i32 << 0i32
                    }
                    11 => {
                        t.bbox.ury = atof(vp);
                        t.flags |= 1i32 << 0i32
                    }
                    12 => {
                        t.width = atof(vp) / 10.0f64;
                        t.flags |= 1i32 << 1i32
                    }
                    13 => {
                        t.height = atof(vp) / 10.0f64;
                        t.flags |= 1i32 << 2i32
                    }
                    _ => {}
                }
                skip_blank(&mut (*ap).curptr, (*ap).endptr);
                free(vp as *mut libc::c_void);
            }
        }
    }
    make_transmatrix(&mut t.matrix, xoffset, yoffset, xscale, yscale, rotate);
    error
}
/* "page" and "pagebox" are not dimension nor transformation nor
 * something acceptable to put into here.
 * PLEASE DONT ADD HERE!
 */
unsafe extern "C" fn spc_read_dimtrns_pdfm(
    mut spe: *mut spc_env,
    p: &mut transform_info,
    mut ap: *mut spc_arg,
) -> i32 {
    const _DTKEYS: [*const i8; 12] = [
        b"width\x00" as *const u8 as *const i8,
        b"height\x00" as *const u8 as *const i8,
        b"depth\x00" as *const u8 as *const i8,
        b"scale\x00" as *const u8 as *const i8,
        b"xscale\x00" as *const u8 as *const i8,
        b"yscale\x00" as *const u8 as *const i8,
        b"rotate\x00" as *const u8 as *const i8,
        b"bbox\x00" as *const u8 as *const i8,
        b"matrix\x00" as *const u8 as *const i8,
        b"clip\x00" as *const u8 as *const i8,
        b"hide\x00" as *const u8 as *const i8,
        0 as *const i8,
    ];
    let mut error: i32 = 0i32;
    let mut has_matrix = 0i32;
    let mut has_rotate = has_matrix;
    let mut has_scale = has_rotate; /* default: do clipping */
    let mut has_yscale = has_scale;
    let mut has_xscale = has_yscale;
    let mut yscale = 1.0f64;
    let mut xscale = yscale;
    let mut rotate = 0.0f64;
    p.flags |= 1i32 << 3i32;
    p.flags &= !(1i32 << 4i32);
    skip_blank(&mut (*ap).curptr, (*ap).endptr);
    while error == 0 && (*ap).curptr < (*ap).endptr {
        let kp = parse_c_ident(&mut (*ap).curptr, (*ap).endptr);
        if kp.is_null() {
            break;
        }
        skip_blank(&mut (*ap).curptr, (*ap).endptr);
        let mut k = 0;
        while !_DTKEYS[k].is_null() && strcmp(_DTKEYS[k], kp) != 0 {
            k += 1
        }
        match k {
            0 => {
                error = spc_util_read_length(spe, &mut p.width, ap);
                p.flags |= 1i32 << 1i32
            }
            1 => {
                error = spc_util_read_length(spe, &mut p.height, ap);
                p.flags |= 1i32 << 2i32
            }
            2 => {
                error = spc_util_read_length(spe, &mut p.depth, ap);
                p.flags |= 1i32 << 2i32
            }
            3 => {
                let vp = parse_float_decimal(&mut (*ap).curptr, (*ap).endptr);
                if vp.is_null() {
                    error = -1i32
                } else {
                    yscale = atof(vp);
                    xscale = yscale;
                    has_scale = 1i32;
                    free(vp as *mut libc::c_void);
                }
            }
            4 => {
                let vp = parse_float_decimal(&mut (*ap).curptr, (*ap).endptr);
                if vp.is_null() {
                    error = -1i32
                } else {
                    xscale = atof(vp);
                    has_xscale = 1i32;
                    free(vp as *mut libc::c_void);
                }
            }
            5 => {
                let vp = parse_float_decimal(&mut (*ap).curptr, (*ap).endptr);
                if vp.is_null() {
                    error = -1i32
                } else {
                    yscale = atof(vp);
                    has_yscale = 1i32;
                    free(vp as *mut libc::c_void);
                }
            }
            6 => {
                let vp = parse_float_decimal(&mut (*ap).curptr, (*ap).endptr);
                if vp.is_null() {
                    error = -1i32
                } else {
                    rotate = 3.14159265358979323846f64 * atof(vp) / 180.0f64;
                    has_rotate = 1i32;
                    free(vp as *mut libc::c_void);
                }
            }
            7 => {
                let mut v: [f64; 4] = [0.; 4];
                if spc_util_read_numbers(v.as_mut_ptr(), 4i32, ap) != 4i32 {
                    error = -1i32
                } else {
                    p.bbox.llx = v[0];
                    p.bbox.lly = v[1];
                    p.bbox.urx = v[2];
                    p.bbox.ury = v[3];
                    p.flags |= 1i32 << 0i32
                }
            }
            8 => {
                let mut v_0: [f64; 6] = [0.; 6];
                if spc_util_read_numbers(v_0.as_mut_ptr(), 6i32, ap) != 6i32 {
                    error = -1i32
                } else {
                    p.matrix.a = v_0[0];
                    p.matrix.b = v_0[1];
                    p.matrix.c = v_0[2];
                    p.matrix.d = v_0[3];
                    p.matrix.e = v_0[4];
                    p.matrix.f = v_0[5];
                    has_matrix = 1i32
                }
            }
            9 => {
                let vp = parse_float_decimal(&mut (*ap).curptr, (*ap).endptr);
                if vp.is_null() {
                    error = -1i32
                } else {
                    if atof(vp) != 0. {
                        p.flags |= 1i32 << 3i32
                    } else {
                        p.flags &= !(1i32 << 3i32)
                    }
                    free(vp as *mut libc::c_void);
                }
            }
            10 => p.flags |= 1i32 << 4i32,
            _ => error = -1i32,
        }
        if error != 0 {
            spc_warn!(
                spe,
                "Unrecognized key or invalid value for dimension/transformation: {}",
                CStr::from_ptr(kp).display(),
            );
        } else {
            skip_blank(&mut (*ap).curptr, (*ap).endptr);
        }
        free(kp as *mut libc::c_void);
    }
    if error == 0 {
        /* Check consistency */
        if has_xscale != 0 && p.flags & 1i32 << 1i32 != 0 {
            spc_warn!(spe, "Can\'t supply both width and xscale. Ignore xscale.");
            xscale = 1.0f64
        } else if has_yscale != 0 && p.flags & 1i32 << 2i32 != 0 {
            spc_warn!(spe, "Can\'t supply both height/depth and yscale. Ignore yscale.");
            yscale = 1.0f64
        } else if has_scale != 0 && (has_xscale != 0 || has_yscale != 0) {
            spc_warn!(spe, "Can\'t supply overall scale along with axis scales.");
            error = -1i32
        } else if has_matrix != 0
            && (has_scale != 0 || has_xscale != 0 || has_yscale != 0 || has_rotate != 0)
        {
            spc_warn!(spe, "Can\'t supply transform matrix along with scales or rotate. Ignore scales and rotate.");
        }
    }
    if has_matrix == 0 {
        make_transmatrix(&mut p.matrix, 0.0f64, 0.0f64, xscale, yscale, rotate);
    }
    if p.flags & 1i32 << 0i32 == 0 {
        p.flags &= !(1i32 << 3i32)
        /* no clipping needed */
    }
    error
}
#[no_mangle]
pub unsafe extern "C" fn spc_util_read_dimtrns(
    mut spe: *mut spc_env,
    ti: &mut transform_info,
    mut args: *mut spc_arg,
    mut syntax: i32,
) -> i32 {
    if spe.is_null() || args.is_null() {
        return -1i32;
    }
    if syntax != 0 {
        return spc_read_dimtrns_dvips(spe, ti, args);
    } else {
        return spc_read_dimtrns_pdfm(spe, ti, args);
    };
}
/* syntax 1: ((rgb|cmyk|hsb|gray) colorvalues)|colorname
 * syntax 0: pdf_number|pdf_array
 *
 * This is for reading *single* color specification.
 */
#[no_mangle]
pub unsafe extern "C" fn spc_util_read_blahblah(
    mut spe: *mut spc_env,
    p: &mut transform_info,
    mut page_no: *mut i32,
    mut bbox_type: *mut i32,
    mut ap: *mut spc_arg,
) -> i32 {
    const _DTKEYS: [*const i8; 14] = [
        b"width\x00" as *const u8 as *const i8,
        b"height\x00" as *const u8 as *const i8,
        b"depth\x00" as *const u8 as *const i8,
        b"scale\x00" as *const u8 as *const i8,
        b"xscale\x00" as *const u8 as *const i8,
        b"yscale\x00" as *const u8 as *const i8,
        b"rotate\x00" as *const u8 as *const i8,
        b"bbox\x00" as *const u8 as *const i8,
        b"matrix\x00" as *const u8 as *const i8,
        b"clip\x00" as *const u8 as *const i8,
        b"hide\x00" as *const u8 as *const i8,
        b"page\x00" as *const u8 as *const i8,
        b"pagebox\x00" as *const u8 as *const i8,
        0 as *const i8,
    ];
    let mut error: i32 = 0i32;
    let mut has_matrix = 0i32; /* default: do clipping */
    let mut has_rotate = has_matrix;
    let mut has_scale = has_rotate;
    let mut has_yscale = has_scale;
    let mut has_xscale = has_yscale;
    let mut yscale = 1.0f64;
    let mut xscale = yscale;
    let mut rotate = 0.0f64;
    p.flags |= 1i32 << 3i32;
    p.flags &= !(1i32 << 4i32);
    skip_blank(&mut (*ap).curptr, (*ap).endptr);
    while error == 0 && (*ap).curptr < (*ap).endptr {
        let kp = parse_c_ident(&mut (*ap).curptr, (*ap).endptr);
        if kp.is_null() {
            break;
        }
        skip_blank(&mut (*ap).curptr, (*ap).endptr);
        let mut k = 0;
        while !_DTKEYS[k].is_null() && strcmp(_DTKEYS[k], kp) != 0 {
            k += 1
        }
        match k {
            0 => {
                error = spc_util_read_length(spe, &mut p.width, ap);
                p.flags |= 1i32 << 1i32
            }
            1 => {
                error = spc_util_read_length(spe, &mut p.height, ap);
                p.flags |= 1i32 << 2i32
            }
            2 => {
                error = spc_util_read_length(spe, &mut p.depth, ap);
                p.flags |= 1i32 << 2i32
            }
            3 => {
                let vp = parse_float_decimal(&mut (*ap).curptr, (*ap).endptr);
                if vp.is_null() {
                    error = -1i32
                } else {
                    yscale = atof(vp);
                    xscale = yscale;
                    has_scale = 1i32;
                    free(vp as *mut libc::c_void);
                }
            }
            4 => {
                let vp = parse_float_decimal(&mut (*ap).curptr, (*ap).endptr);
                if vp.is_null() {
                    error = -1i32
                } else {
                    xscale = atof(vp);
                    has_xscale = 1i32;
                    free(vp as *mut libc::c_void);
                }
            }
            5 => {
                let vp = parse_float_decimal(&mut (*ap).curptr, (*ap).endptr);
                if vp.is_null() {
                    error = -1i32
                } else {
                    yscale = atof(vp);
                    has_yscale = 1i32;
                    free(vp as *mut libc::c_void);
                }
            }
            6 => {
                let vp = parse_float_decimal(&mut (*ap).curptr, (*ap).endptr);
                if vp.is_null() {
                    error = -1i32
                } else {
                    rotate = 3.14159265358979323846f64 * atof(vp) / 180.0f64;
                    has_rotate = 1i32;
                    free(vp as *mut libc::c_void);
                }
            }
            7 => {
                let mut v: [f64; 4] = [0.; 4];
                if spc_util_read_numbers(v.as_mut_ptr(), 4i32, ap) != 4i32 {
                    error = -1i32
                } else {
                    p.bbox.llx = v[0];
                    p.bbox.lly = v[1];
                    p.bbox.urx = v[2];
                    p.bbox.ury = v[3];
                    p.flags |= 1i32 << 0i32
                }
            }
            8 => {
                let mut v_0: [f64; 6] = [0.; 6];
                if spc_util_read_numbers(v_0.as_mut_ptr(), 6i32, ap) != 6i32 {
                    error = -1i32
                } else {
                    p.matrix.a = v_0[0];
                    p.matrix.b = v_0[1];
                    p.matrix.c = v_0[2];
                    p.matrix.d = v_0[3];
                    p.matrix.e = v_0[4];
                    p.matrix.f = v_0[5];
                    has_matrix = 1i32
                }
            }
            9 => {
                let vp = parse_float_decimal(&mut (*ap).curptr, (*ap).endptr);
                if vp.is_null() {
                    error = -1i32
                } else {
                    if atof(vp) != 0. {
                        p.flags |= 1i32 << 3i32
                    } else {
                        p.flags &= !(1i32 << 3i32)
                    }
                    free(vp as *mut libc::c_void);
                }
            }
            11 => {
                let mut page: f64 = 0.;
                if !page_no.is_null() && spc_util_read_numbers(&mut page, 1i32, ap) == 1i32 {
                    *page_no = page as i32
                } else {
                    error = -1i32
                }
            }
            10 => p.flags |= 1i32 << 4i32,
            12 => {
                let q = parse_c_ident(&mut (*ap).curptr, (*ap).endptr);
                if !q.is_null() {
                    if !bbox_type.is_null() {
                        if strcasecmp(q, b"cropbox\x00" as *const u8 as *const i8) == 0i32 {
                            *bbox_type = 1i32
                        } else if strcasecmp(q, b"mediabox\x00" as *const u8 as *const i8) == 0i32 {
                            *bbox_type = 2i32
                        } else if strcasecmp(q, b"artbox\x00" as *const u8 as *const i8) == 0i32 {
                            *bbox_type = 3i32
                        } else if strcasecmp(q, b"trimbox\x00" as *const u8 as *const i8) == 0i32 {
                            *bbox_type = 4i32
                        } else if strcasecmp(q, b"bleedbox\x00" as *const u8 as *const i8) == 0i32 {
                            *bbox_type = 5i32
                        }
                    }
                    free(q as *mut libc::c_void);
                } else if !bbox_type.is_null() {
                    *bbox_type = 0i32
                }
            }
            _ => error = -1i32,
        }
        if error != 0 {
            spc_warn!(
                spe,
                "Unrecognized key or invalid value for dimension/transformation: {}",
                CStr::from_ptr(kp).display(),
            );
        } else {
            skip_blank(&mut (*ap).curptr, (*ap).endptr);
        }
        free(kp as *mut libc::c_void);
    }
    if error == 0 {
        /* Check consistency */
        if has_xscale != 0 && p.flags & 1i32 << 1i32 != 0 {
            spc_warn!(spe, "Can\'t supply both width and xscale. Ignore xscale.");
            xscale = 1.0f64
        } else if has_yscale != 0 && p.flags & 1i32 << 2i32 != 0 {
            spc_warn!(spe, "Can\'t supply both height/depth and yscale. Ignore yscale.");
            yscale = 1.0f64
        } else if has_scale != 0 && (has_xscale != 0 || has_yscale != 0) {
            spc_warn!(spe, "Can\'t supply overall scale along with axis scales.");
            error = -1i32
        } else if has_matrix != 0
            && (has_scale != 0 || has_xscale != 0 || has_yscale != 0 || has_rotate != 0)
        {
            spc_warn!(spe, "Can\'t supply transform matrix along with scales or rotate. Ignore scales and rotate.");
        }
    }
    if has_matrix == 0 {
        make_transmatrix(&mut p.matrix, 0.0f64, 0.0f64, xscale, yscale, rotate);
    }
    if p.flags & 1i32 << 0i32 == 0 {
        p.flags &= !(1i32 << 3i32)
        /* no clipping needed */
    }
    error
}

/* Color names */
struct Colordef {
    key: &'static str,
    color: PdfColor,
}

impl Colordef {
    const fn new(key: &'static str, color: PdfColor) -> Self {
        Colordef { key, color }
    }
}

const colordefs: [Colordef; 68] = [
    Colordef::new(
        "GreenYellow",
        PdfColor::Cmyk(0.15, 0.0, 0.69, 0.0)
    ),
    Colordef::new("Yellow", PdfColor::Cmyk(0.0, 0.0, 1.0, 0.0)),
    Colordef::new("Goldenrod", PdfColor::Cmyk(0.0, 0.1, 0.84, 0.0)),
    Colordef::new("Dandelion", PdfColor::Cmyk(0.0, 0.29, 0.84, 0.0)),
    Colordef::new("Apricot", PdfColor::Cmyk(0.0, 0.32, 0.52, 0.0)),
    Colordef::new("Peach", PdfColor::Cmyk(0.0, 0.5, 0.7, 0.0)),
    Colordef::new("Melon", PdfColor::Cmyk(0.0, 0.46, 0.5, 0.0)),
    Colordef::new(
        "YellowOrange",
        PdfColor::Cmyk(0.0, 0.42, 1.0, 0.0)
    ),
    Colordef::new("Orange", PdfColor::Cmyk(0.0, 0.61, 0.87, 0.0)),
    Colordef::new("BurntOrange", PdfColor::Cmyk(0.0, 0.51, 1.0, 0.0)),
    Colordef::new(
        "Bittersweet",
        PdfColor::Cmyk(0.0, 0.75, 1.0, 0.24)
    ),
    Colordef::new("RedOrange", PdfColor::Cmyk(0.0, 0.77, 0.87, 0.0)),
    Colordef::new("Mahogany", PdfColor::Cmyk(0.0, 0.85, 0.87, 0.35)),
    Colordef::new("Maroon", PdfColor::Cmyk(0.0, 0.87, 0.68, 0.32)),
    Colordef::new("BrickRed", PdfColor::Cmyk(0.0, 0.89, 0.94, 0.28)),
    Colordef::new("Red", PdfColor::Cmyk(0.0, 1.0, 1.0, 0.0)),
    Colordef::new("OrangeRed", PdfColor::Cmyk(0.0, 1.0, 0.5, 0.0)),
    Colordef::new("RubineRed", PdfColor::Cmyk(0.0, 1.0, 0.13, 0.0)),
    Colordef::new(
        "WildStrawberry",
        PdfColor::Cmyk(0.0, 0.96, 0.39, 0.0)
    ),
    Colordef::new("Salmon", PdfColor::Cmyk(0.0, 0.53, 0.38, 0.0)),
    Colordef::new(
        "CarnationPink",
        PdfColor::Cmyk(0.0, 0.63, 0.0, 0.0)
    ),
    Colordef::new("Magenta", PdfColor::Cmyk(0.0, 1.0, 0.0, 0.0)),
    Colordef::new("VioletRed", PdfColor::Cmyk(0.0, 0.81, 0.0, 0.0)),
    Colordef::new("Rhodamine", PdfColor::Cmyk(0.0, 0.82, 0.0, 0.0)),
    Colordef::new("Mulberry", PdfColor::Cmyk(0.34, 0.90, 0.0, 0.02)),
    Colordef::new("RedViolet", PdfColor::Cmyk(0.07, 0.9, 0.0, 0.34)),
    Colordef::new("Fuchsia", PdfColor::Cmyk(0.47, 0.91, 0.0, 0.08)),
    Colordef::new("Lavender", PdfColor::Cmyk(0.0, 0.48, 0.0, 0.0)),
    Colordef::new("Thistle", PdfColor::Cmyk(0.12, 0.59, 0.0, 0.0)),
    Colordef::new("Orchid", PdfColor::Cmyk(0.32, 0.64, 0.0, 0.0)),
    Colordef::new("DarkOrchid", PdfColor::Cmyk(0.4, 0.8, 0.2, 0.0)),
    Colordef::new("Purple", PdfColor::Cmyk(0.45, 0.86, 0.0, 0.0)),
    Colordef::new("Plum", PdfColor::Cmyk(0.50, 1.0, 0.0, 0.0)),
    Colordef::new("Violet", PdfColor::Cmyk(0.79, 0.88, 0.0, 0.0)),
    Colordef::new("RoyalPurple", PdfColor::Cmyk(0.75, 0.9, 0.0, 0.0)),
    Colordef::new(
        "BlueViolet",
        PdfColor::Cmyk(0.86, 0.91, 0.0, 0.04)
    ),
    Colordef::new("Periwinkle", PdfColor::Cmyk(0.57, 0.55, 0.0, 0.0)),
    Colordef::new("CadetBlue", PdfColor::Cmyk(0.62, 0.57, 0.23, 0.0)),
    Colordef::new(
        "CornflowerBlue",
        PdfColor::Cmyk(0.65, 0.13, 0.0, 0.0)
    ),
    Colordef::new(
        "MidnightBlue",
        PdfColor::Cmyk(0.98, 0.13, 0.0, 0.43)
    ),
    Colordef::new("NavyBlue", PdfColor::Cmyk(0.94, 0.54, 0.0, 0.0)),
    Colordef::new("RoyalBlue", PdfColor::Cmyk(1.0, 0.5, 0.0, 0.0)),
    Colordef::new("Blue", PdfColor::Cmyk(1.0, 1.0, 0.0, 0.0)),
    Colordef::new("Cerulean", PdfColor::Cmyk(0.94, 0.11, 0.0, 0.0)),
    Colordef::new("Cyan", PdfColor::Cmyk(1.0, 0.0, 0.0, 0.0)),
    Colordef::new("ProcessBlue", PdfColor::Cmyk(0.96, 0.0, 0.0, 0.0)),
    Colordef::new("SkyBlue", PdfColor::Cmyk(0.62, 0.0, 0.12, 0.0)),
    Colordef::new("Turquoise", PdfColor::Cmyk(0.85, 0.0, 0.20, 0.0)),
    Colordef::new("TealBlue", PdfColor::Cmyk(0.86, 0.0, 0.34, 0.02)),
    Colordef::new("Aquamarine", PdfColor::Cmyk(0.82, 0.0, 0.3, 0.0)),
    Colordef::new("BlueGreen", PdfColor::Cmyk(0.85, 0.0, 0.33, 0.0)),
    Colordef::new("Emerald", PdfColor::Cmyk(1.0, 0.0, 0.5, 0.0)),
    Colordef::new(
        "JungleGreen",
        PdfColor::Cmyk(0.99, 0.0, 0.52, 0.0)
    ),
    Colordef::new("SeaGreen", PdfColor::Cmyk(0.69, 0.0, 0.5, 0.0)),
    Colordef::new("Green", PdfColor::Cmyk(1.0, 0.0, 1.0, 0.00f64)),
    Colordef::new(
        "ForestGreen",
        PdfColor::Cmyk(0.91, 0.0, 0.88, 0.12)
    ),
    Colordef::new("PineGreen", PdfColor::Cmyk(0.92, 0.0, 0.59, 0.25)),
    Colordef::new("LimeGreen", PdfColor::Cmyk(0.5, 0.0, 1.0, 0.0)),
    Colordef::new(
        "YellowGreen",
        PdfColor::Cmyk(0.44, 0.0, 0.74, 0.0)
    ),
    Colordef::new(
        "SpringGreen",
        PdfColor::Cmyk(0.26, 0.0, 0.76, 0.0)
    ),
    Colordef::new(
        "OliveGreen",
        PdfColor::Cmyk(0.64, 0.0, 0.95, 0.40)
    ),
    Colordef::new("RawSienna", PdfColor::Cmyk(0.0, 0.72, 1.0, 0.45)),
    Colordef::new("Sepia", PdfColor::Cmyk(0.0, 0.83, 1.0, 0.7)),
    Colordef::new("Brown", PdfColor::Cmyk(0.0, 0.81, 1.0, 0.6)),
    Colordef::new("Tan", PdfColor::Cmyk(0.14, 0.42, 0.56, 0.0)),
    Colordef::new("Gray", PdfColor::Gray(0.5)),
    Colordef::new("Black", PdfColor::Gray(0.0)),
    Colordef::new("White", PdfColor::Gray(1.0))
];

/* From pdfcolor.c */
unsafe extern "C" fn pdf_color_namedcolor(name: &str) -> Option<PdfColor> {
    colordefs
        .as_ref()
        .iter()
        .find(|&colordef| colordef.key == name)
        .map(|colordef| colordef.color.clone())
}<|MERGE_RESOLUTION|>--- conflicted
+++ resolved
@@ -131,32 +131,16 @@
     let mut result: Result<PdfColor, ()>;
     let mut q = parse_c_ident(&mut (*ap).curptr, (*ap).endptr);
     if q.is_null() {
-<<<<<<< HEAD
-        spc_warn(
-            spe,
-            b"No valid color specified?\x00" as *const u8 as *const i8,
-        );
+        spc_warn!(spe, "No valid color specified?");
         return Err(());
-=======
-        spc_warn!(spe, "No valid color specified?");
-        return -1i32;
->>>>>>> 0881d40c
     }
     skip_blank(&mut (*ap).curptr, (*ap).endptr);
     if streq_ptr(q, b"rgb\x00" as *const u8 as *const i8) {
         /* Handle rgb color */
         let nc = spc_util_read_numbers(cv.as_mut_ptr(), 3i32, ap);
         if nc != 3i32 {
-<<<<<<< HEAD
-            spc_warn(
-                spe,
-                b"Invalid value for RGB color specification.\x00" as *const u8 as *const i8,
-            );
+            spc_warn!(spe, "Invalid value for RGB color specification.");
             result = Err(())
-=======
-            spc_warn!(spe, "Invalid value for RGB color specification.");
-            error = -1i32
->>>>>>> 0881d40c
         } else {
             result = PdfColor::from_rgb(cv[0], cv[1], cv[2])
                 .map_err(|err| err.warn())
@@ -165,16 +149,8 @@
         /* Handle cmyk color */
         let nc = spc_util_read_numbers(cv.as_mut_ptr(), 4i32, ap);
         if nc != 4i32 {
-<<<<<<< HEAD
-            spc_warn(
-                spe,
-                b"Invalid value for CMYK color specification.\x00" as *const u8 as *const i8,
-            );
+            spc_warn!(spe, "Invalid value for CMYK color specification.");
             result = Err(())
-=======
-            spc_warn!(spe, "Invalid value for CMYK color specification.");
-            error = -1i32
->>>>>>> 0881d40c
         } else {
             result = PdfColor::from_cmyk(cv[0], cv[1], cv[2], cv[3])
                 .map_err(|err| err.warn())
@@ -183,16 +159,8 @@
         /* Handle gray */
         let nc = spc_util_read_numbers(cv.as_mut_ptr(), 1i32, ap);
         if nc != 1i32 {
-<<<<<<< HEAD
-            spc_warn(
-                spe,
-                b"Invalid value for gray color specification.\x00" as *const u8 as *const i8,
-            );
+            spc_warn!(spe, "Invalid value for gray color specification.");
             result = Err(())
-=======
-            spc_warn!(spe, "Invalid value for gray color specification.");
-            error = -1i32
->>>>>>> 0881d40c
         } else {
             result = PdfColor::from_gray(cv[0])
                 .map_err(|err| err.warn())
@@ -201,30 +169,14 @@
         /* Handle spot colors */
         let mut color_name: *mut i8 = parse_c_ident(&mut (*ap).curptr, (*ap).endptr); /* Must be a "named" color */
         if color_name.is_null() {
-<<<<<<< HEAD
-            spc_warn(
-                spe,
-                b"No valid spot color name specified?\x00" as *const u8 as *const i8,
-            );
+            spc_warn!(spe, "No valid spot color name specified?");
             return Err(());
-=======
-            spc_warn!(spe, "No valid spot color name specified?");
-            return -1i32;
->>>>>>> 0881d40c
         }
         skip_blank(&mut (*ap).curptr, (*ap).endptr);
         let nc = spc_util_read_numbers(cv.as_mut_ptr(), 1i32, ap);
         if nc != 1i32 {
-<<<<<<< HEAD
-            spc_warn(
-                spe,
-                b"Invalid value for spot color specification.\x00" as *const u8 as *const i8,
-            );
+            spc_warn!(spe, "Invalid value for spot color specification.");
             result = Err(());
-=======
-            spc_warn!(spe, "Invalid value for spot color specification.");
-            error = -1i32;
->>>>>>> 0881d40c
             free(color_name as *mut libc::c_void);
         } else {
             result = PdfColor::from_spot(CStr::from_ptr(color_name).to_owned(), cv[0])
@@ -233,25 +185,20 @@
     } else if streq_ptr(q, b"hsb\x00" as *const u8 as *const i8) {
         let nc = spc_util_read_numbers(cv.as_mut_ptr(), 3i32, ap);
         if nc != 3i32 {
-<<<<<<< HEAD
-            spc_warn(
-                spe,
-                b"Invalid value for HSB color specification.\x00" as *const u8 as *const i8,
-            );
+            spc_warn!(spe, "Invalid value for HSB color specification.");
             result = Err(());
         } else {
             let color = rgb_color_from_hsv(cv[0], cv[1], cv[2]);
             if let &PdfColor::Rgb(r, g, b) = &color {
-                spc_warn(
+                spc_warn!(
                     spe,
-                    b"HSB color converted to RGB: hsb: <%g, %g, %g> ==> rgb: <%g, %g, %g>\x00"
-                        as *const u8 as *const i8,
+                    "HSB color converted to RGB: hsb: <{}, {}, {}> ==> rgb: <{}, {}, {}>",
                     cv[0],
                     cv[1],
                     cv[2],
-                    r,
-                    g,
-                    b,
+                    (*colorspec).values[0],
+                    (*colorspec).values[1],
+                    (*colorspec).values[2],
                 );
             } else {
                 unreachable!();
@@ -270,27 +217,6 @@
         };
         if result.is_err() {
             spc_warn(
-=======
-            spc_warn!(spe, "Invalid value for HSB color specification.");
-            error = -1i32
-        } else {
-            rgb_color_from_hsv(colorspec, cv[0], cv[1], cv[2]);
-            spc_warn!(
-                spe,
-                "HSB color converted to RGB: hsb: <{}, {}, {}> ==> rgb: <{}, {}, {}>",
-                cv[0],
-                cv[1],
-                cv[2],
-                (*colorspec).values[0],
-                (*colorspec).values[1],
-                (*colorspec).values[2],
-            );
-        }
-    } else {
-        error = pdf_color_namedcolor(colorspec, q);
-        if error != 0 {
-            spc_warn!(
->>>>>>> 0881d40c
                 spe,
                 "Unrecognized color name: {}",
                     CStr::from_ptr(q).display(),
@@ -334,11 +260,7 @@
             /* Try to read the color names defined in dvipsname.def */
             let q = parse_c_ident(&mut (*ap).curptr, (*ap).endptr);
             if q.is_null() {
-<<<<<<< HEAD
-                spc_warn(
-                    spe,
-                    b"No valid color specified?\x00" as *const u8 as *const i8,
-                );
+                spc_warn!(spe, "No valid color specified?");
                 return Err(());
             }
             let mut result = CStr::from_ptr(q).to_str()
@@ -347,14 +269,6 @@
                 .ok_or(());
             if result.is_err() {
                 spc_warn(
-=======
-                spc_warn!(spe, "No valid color specified?");
-                return -1i32;
-            }
-            error = pdf_color_namedcolor(colorspec, q);
-            if error != 0 {
-                spc_warn!(
->>>>>>> 0881d40c
                     spe,
                     "Unrecognized color name: {}, keep the current color",
                     CStr::from_ptr(q).display(),
@@ -367,16 +281,8 @@
     if isarry {
         skip_blank(&mut (*ap).curptr, (*ap).endptr);
         if (*ap).curptr >= (*ap).endptr || *(*ap).curptr.offset(0) as i32 != ']' as i32 {
-<<<<<<< HEAD
-            spc_warn(
-                spe,
-                b"Unbalanced \'[\' and \']\' in color specification.\x00" as *const u8 as *const i8,
-            );
+            spc_warn!(spe, "Unbalanced \'[\' and \']\' in color specification.");
             result = Err(())
-=======
-            spc_warn!(spe, "Unbalanced \'[\' and \']\' in color specification.");
-            error = -1i32
->>>>>>> 0881d40c
         } else {
             (*ap).curptr = (*ap).curptr.offset(1)
         }
