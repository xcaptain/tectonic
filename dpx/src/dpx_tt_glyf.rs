--- conflicted
+++ resolved
@@ -768,14 +768,8 @@
     /*
      * Read glyf table.
      */
-<<<<<<< HEAD
     offset = sfnt_locate_table(sfont, b"glyf"); /* old gid */
-    i = 0_u32;
-    while i < (*g).num_glyphs as u32 {
-=======
-    offset = sfnt_locate_table(sfont, b"glyf\x00" as *const u8 as *const i8); /* old gid */
     for i in 0..(*g).num_glyphs as u32 {
->>>>>>> 81e11090
         let mut gid: u16 = 0;
         let mut loc: u32 = 0;
         let mut len: u32 = 0;
