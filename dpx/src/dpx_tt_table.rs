--- conflicted
+++ resolved
@@ -483,12 +483,7 @@
 pub unsafe extern "C" fn tt_read_VORG_table(mut sfont: *mut sfnt) -> *mut tt_VORG_table {
     let mut vorg: *mut tt_VORG_table = 0 as *mut tt_VORG_table;
     let mut offset: u32 = 0;
-<<<<<<< HEAD
-    let mut i: u16 = 0;
     offset = sfnt_find_table_pos(sfont, b"VORG");
-=======
-    offset = sfnt_find_table_pos(sfont, b"VORG\x00" as *const u8 as *const i8);
->>>>>>> 81e11090
     if offset > 0_u32 {
         vorg = new((1_u64).wrapping_mul(::std::mem::size_of::<tt_VORG_table>() as u64) as u32)
             as *mut tt_VORG_table;
