/* This is dvipdfmx, an eXtended version of dvipdfm by Mark A. Wicks.

    Copyright (C) 2002-2016 by Jin-Hwan Cho and Shunsaku Hirata,
    the dvipdfmx project team.

    Copyright (C) 1998, 1999 by Mark A. Wicks <mwicks@kettering.edu>

    This program is free software; you can redistribute it and/or modify
    it under the terms of the GNU General Public License as published by
    the Free Software Foundation; either version 2 of the License, or
    (at your option) any later version.

    This program is distributed in the hope that it will be useful,
    but WITHOUT ANY WARRANTY; without even the implied warranty of
    MERCHANTABILITY or FITNESS FOR A PARTICULAR PURPOSE.  See the
    GNU General Public License for more details.

    You should have received a copy of the GNU General Public License
    along with this program; if not, write to the Free Software
    Foundation, Inc., 59 Temple Place, Suite 330, Boston, MA 02111-1307 USA.
*/
#![allow(
    dead_code,
    mutable_transmutes,
    non_camel_case_types,
    non_snake_case,
    non_upper_case_globals,
    unused_assignments,
    unused_mut
)]

use super::dpx_mem::{new, renew};
use super::dpx_numbers::{tt_get_unsigned_pair, tt_get_unsigned_quad};
use crate::dpx_pdfobj::{
    pdf_add_dict, pdf_add_stream, pdf_new_number, pdf_new_stream, pdf_obj, pdf_release_obj,
    pdf_stream_dict,
};
use crate::dpx_truetype::SfntTableInfo;
use crate::mfree;
use crate::{ttstub_input_read, ttstub_input_seek};
use libc::{free, memcpy};

pub type __ssize_t = i64;
pub type size_t = u64;
pub type ssize_t = __ssize_t;
pub type rust_input_handle_t = *mut libc::c_void;
#[derive(Copy, Clone)]
#[repr(C)]
pub struct sfnt_table {
    pub tag: [u8; 4],
    pub check_sum: u32,
    pub offset: u32,
    pub length: u32,
    pub data: *mut i8,
}
#[derive(Copy, Clone)]
#[repr(C)]
pub struct sfnt_table_directory {
    pub version: u32,
    pub num_tables: u16,
    pub search_range: u16,
    pub entry_selector: u16,
    pub range_shift: u16,
    pub num_kept_tables: u16,
    pub flags: *mut i8,
    pub tables: *mut sfnt_table,
}
#[derive(Copy, Clone)]
#[repr(C)]
pub struct sfnt {
    pub type_0: i32,
    pub directory: *mut sfnt_table_directory,
    pub handle: rust_input_handle_t,
    pub offset: u32,
}
#[no_mangle]
pub unsafe extern "C" fn sfnt_open(mut handle: rust_input_handle_t) -> *mut sfnt {
    let mut sfont: *mut sfnt = 0 as *mut sfnt; /* typefaces position */
    let mut type_0: u32 = 0; /* resource id */
    assert!(!handle.is_null());
    ttstub_input_seek(handle, 0i32 as ssize_t, 0i32); /* mbz */
    sfont =
        new((1_u32 as u64).wrapping_mul(::std::mem::size_of::<sfnt>() as u64) as u32) as *mut sfnt;
    (*sfont).handle = handle;
    type_0 = tt_get_unsigned_quad((*sfont).handle);
    if type_0 as u64 == 0x10000 || type_0 as u64 == 0x74727565 {
        (*sfont).type_0 = 1i32 << 0i32
    } else if type_0 as u64 == 0x10000 {
        (*sfont).type_0 = 1i32 << 1i32
    } else if type_0 as u64 == 0x4f54544f {
        (*sfont).type_0 = 1i32 << 2i32
    } else if type_0 as u64 == 0x74746366 {
        (*sfont).type_0 = 1i32 << 4i32
    }
    ttstub_input_seek(handle, 0i32 as ssize_t, 0i32);
    (*sfont).directory = 0 as *mut sfnt_table_directory;
    (*sfont).offset = 0u64 as u32;
    sfont
}
#[no_mangle]
pub unsafe extern "C" fn dfont_open(mut handle: rust_input_handle_t, mut index: i32) -> *mut sfnt {
    let mut sfont: *mut sfnt = 0 as *mut sfnt;
    let mut rdata_pos: u32 = 0;
    let mut map_pos: u32 = 0;
    let mut tags_pos: u32 = 0;
    let mut types_pos: u32 = 0;
    let mut res_pos: u32 = 0;
    let mut tag: u32 = 0;
    let mut tags_num: u16 = 0;
    let mut types_num: u16 = 0;
    let mut i: u16 = 0;
    assert!(!handle.is_null());
    ttstub_input_seek(handle, 0i32 as ssize_t, 0i32);
    sfont =
        new((1_u32 as u64).wrapping_mul(::std::mem::size_of::<sfnt>() as u64) as u32) as *mut sfnt;
    (*sfont).handle = handle;
    rdata_pos = tt_get_unsigned_quad((*sfont).handle);
    map_pos = tt_get_unsigned_quad((*sfont).handle);
    ttstub_input_seek(
        (*sfont).handle,
        map_pos.wrapping_add(0x18_u32) as ssize_t,
        0i32,
    );
    tags_pos = map_pos.wrapping_add(tt_get_unsigned_pair((*sfont).handle) as u32);
    ttstub_input_seek((*sfont).handle, tags_pos as ssize_t, 0i32);
    tags_num = tt_get_unsigned_pair((*sfont).handle);
    i = 0_u16;
    while i as i32 <= tags_num as i32 {
        tag = tt_get_unsigned_quad((*sfont).handle);
        types_num = tt_get_unsigned_pair((*sfont).handle);
        types_pos = tags_pos.wrapping_add(tt_get_unsigned_pair((*sfont).handle) as u32);
        if tag as u64 == 0x73666e74 {
            break;
        }
        i = i.wrapping_add(1)
    }
    if i as i32 > tags_num as i32 {
        free(sfont as *mut libc::c_void);
        return 0 as *mut sfnt;
    }
    ttstub_input_seek((*sfont).handle, types_pos as ssize_t, 0i32);
    if index > types_num as i32 {
        panic!("Invalid index {} for dfont.", index);
    }
    for i in 0..=types_num as i32 {
        tt_get_unsigned_pair((*sfont).handle);
        tt_get_unsigned_pair((*sfont).handle);
        res_pos = tt_get_unsigned_quad((*sfont).handle);
        tt_get_unsigned_quad((*sfont).handle);
        if i as i32 == index {
            break;
        }
    }
    ttstub_input_seek((*sfont).handle, 0i32 as ssize_t, 0i32);
    (*sfont).type_0 = 1i32 << 8i32;
    (*sfont).directory = 0 as *mut sfnt_table_directory;
    (*sfont).offset = (res_pos as u64 & 0xffffff)
        .wrapping_add(rdata_pos as u64)
        .wrapping_add(4i32 as u64) as u32;
    sfont
}
unsafe extern "C" fn release_directory(mut td: *mut sfnt_table_directory) {
    if !td.is_null() {
        if !(*td).tables.is_null() {
            for i in 0..(*td).num_tables as u32 {
                free((*(*td).tables.offset(i as isize)).data as *mut libc::c_void);
            }
            free((*td).tables as *mut libc::c_void);
        }
        free((*td).flags as *mut libc::c_void);
        free(td as *mut libc::c_void);
    };
}
#[no_mangle]
pub unsafe extern "C" fn sfnt_close(mut sfont: *mut sfnt) {
    if !sfont.is_null() {
        if !(*sfont).directory.is_null() {
            release_directory((*sfont).directory);
        }
        free(sfont as *mut libc::c_void);
    };
}
#[no_mangle]
pub unsafe extern "C" fn put_big_endian(mut s: *mut libc::c_void, mut q: i32, mut n: i32) -> i32 {
    let mut i: i32 = 0;
    let mut p: *mut i8 = 0 as *mut i8;
    p = s as *mut i8;
    i = n - 1i32;
    while i >= 0i32 {
        *p.offset(i as isize) = (q & 0xffi32) as i8;
        q >>= 8i32;
        i -= 1
    }
    n
}

/* Convert four-byte number to big endianess
 * in a machine independent way.
 */
unsafe extern "C" fn convert_tag(tag: &mut [u8; 4], mut u_tag: u32) {
    for i in 3..=0 {
        tag[i] = (u_tag % 256) as u8;
        u_tag = u_tag / 256;
    }
}

/*
 * Computes the max power of 2 <= n
 */
unsafe extern "C" fn max2floor(mut n: u32) -> u32 {
    let mut val: i32 = 1i32;
    while n > 1_u32 {
        n = n.wrapping_div(2_u32);
        val *= 2i32
    }
    val as u32
}
/*
 * Computes the log2 of the max power of 2 <= n
 */
unsafe extern "C" fn log2floor(mut n: u32) -> u32 {
    let mut val: u32 = 0_u32;
    while n > 1_u32 {
        n = n.wrapping_div(2_u32);
        val = val.wrapping_add(1)
    }
    val
}
unsafe extern "C" fn sfnt_calc_checksum(mut data: *mut libc::c_void, mut length: u32) -> u32 {
    let mut chksum: u32 = 0_u32;
    let mut p: *mut u8 = 0 as *mut u8;
    let mut endptr: *mut u8 = 0 as *mut u8;
    let mut count: i32 = 0i32;
    p = data as *mut u8;
    endptr = p.offset(length as isize);
    while p < endptr {
        chksum = (chksum as u32)
            .wrapping_add(((*p.offset(0) as i32) << 8i32 * (3i32 - count)) as u32)
            as u32 as u32;
        count = count + 1i32 & 3i32;
        p = p.offset(1)
    }
    chksum
}
<<<<<<< HEAD

unsafe fn find_table_index(td: Option<&sfnt_table_directory>, tag: &[u8; 4]) -> i32 {
    td.and_then(|td| (0..td.num_tables).find(|&idx| tag == &(*td.tables.offset(idx as isize)).tag))
        .map(|idx| i32::from(idx))
        .unwrap_or(-1)
=======
unsafe extern "C" fn find_table_index(
    mut td: *mut sfnt_table_directory,
    mut tag: *const i8,
) -> i32 {
    if td.is_null() {
        return -1i32;
    }
    for idx in 0..(*td).num_tables as i32 {
        if memcmp(
            (*(*td).tables.offset(idx as isize)).tag.as_mut_ptr() as *const libc::c_void,
            tag as *const libc::c_void,
            4,
        ) == 0
        {
            return idx;
        }
    }
    -1i32
>>>>>>> 81e11090
}

#[no_mangle]
pub unsafe extern "C" fn sfnt_set_table(
    mut sfont: *mut sfnt,
    mut tag: &[u8; 4],
    mut data: *mut libc::c_void,
    mut length: u32,
) {
    let mut td: *mut sfnt_table_directory = 0 as *mut sfnt_table_directory;
    let mut idx: i32 = 0;
    assert!(!sfont.is_null());
    td = (*sfont).directory;
    idx = find_table_index(td.as_ref(), tag);
    if idx < 0i32 {
        idx = (*td).num_tables as i32;
        (*td).num_tables = (*td).num_tables.wrapping_add(1);
        (*td).tables = renew(
            (*td).tables as *mut libc::c_void,
            ((*td).num_tables as u32 as u64)
                .wrapping_mul(::std::mem::size_of::<sfnt_table>() as u64) as u32,
        ) as *mut sfnt_table;
        (*(*td).tables.offset(idx as isize)).tag = tag.clone();
    }
    (*(*td).tables.offset(idx as isize)).check_sum = sfnt_calc_checksum(data, length);
    (*(*td).tables.offset(idx as isize)).offset = 0i64 as u32;
    (*(*td).tables.offset(idx as isize)).length = length;
    let ref mut fresh0 = (*(*td).tables.offset(idx as isize)).data;
    *fresh0 = data as *mut i8;
}
#[no_mangle]
pub unsafe extern "C" fn sfnt_find_table_len(mut sfont: *mut sfnt, tag: &[u8; 4]) -> u32 {
    let mut length: u32 = 0;
    let mut td: *mut sfnt_table_directory = 0 as *mut sfnt_table_directory;
    let mut idx: i32 = 0;
    assert!(!sfont.is_null());
    td = (*sfont).directory;
    idx = find_table_index(td.as_ref(), tag);
    if idx < 0i32 {
        length = 0_u32
    } else {
        length = (*(*td).tables.offset(idx as isize)).length
    }
    length
}
#[no_mangle]
pub unsafe extern "C" fn sfnt_find_table_pos(mut sfont: *mut sfnt, tag: &[u8; 4]) -> u32 {
    let mut offset: u32 = 0;
    let mut td: *mut sfnt_table_directory = 0 as *mut sfnt_table_directory;
    let mut idx: i32 = 0;
    assert!(!sfont.is_null());
    td = (*sfont).directory;
    idx = find_table_index(td.as_ref(), tag);
    if idx < 0i32 {
        offset = 0_u32
    } else {
        offset = (*(*td).tables.offset(idx as isize)).offset
    }
    offset
}
#[no_mangle]
pub unsafe extern "C" fn sfnt_locate_table(mut sfont: *mut sfnt, tag: &[u8; 4]) -> u32 {
    let mut offset: u32 = 0;
    assert!(!sfont.is_null());
    offset = sfnt_find_table_pos(sfont, tag);
    if offset == 0_u32 {
        panic!("sfnt: table not found...");
    }
    ttstub_input_seek((*sfont).handle, offset as ssize_t, 0i32);
    offset
}
#[no_mangle]
pub unsafe extern "C" fn sfnt_read_table_directory(mut sfont: *mut sfnt, mut offset: u32) -> i32 {
    let mut td: *mut sfnt_table_directory = 0 as *mut sfnt_table_directory;
    let mut u_tag: u32 = 0;
    assert!(!sfont.is_null());
    if !(*sfont).directory.is_null() {
        release_directory((*sfont).directory);
    }
    td = new(
        (1_u32 as u64).wrapping_mul(::std::mem::size_of::<sfnt_table_directory>() as u64) as u32,
    ) as *mut sfnt_table_directory;
    (*sfont).directory = td;
    assert!(!(*sfont).handle.is_null());
    ttstub_input_seek((*sfont).handle, offset as ssize_t, 0i32);
    (*td).version = tt_get_unsigned_quad((*sfont).handle);
    (*td).num_tables = tt_get_unsigned_pair((*sfont).handle);
    (*td).search_range = tt_get_unsigned_pair((*sfont).handle);
    (*td).entry_selector = tt_get_unsigned_pair((*sfont).handle);
    (*td).range_shift = tt_get_unsigned_pair((*sfont).handle);
    (*td).flags = new(
        ((*td).num_tables as u32 as u64).wrapping_mul(::std::mem::size_of::<i8>() as u64) as u32
    ) as *mut i8;
    (*td).tables = new(((*td).num_tables as u32 as u64)
        .wrapping_mul(::std::mem::size_of::<sfnt_table>() as u64) as u32)
        as *mut sfnt_table;
    for i in 0..(*td).num_tables as u32 {
        u_tag = tt_get_unsigned_quad((*sfont).handle);
        convert_tag(&mut (*(*td).tables.offset(i as isize)).tag, u_tag);
        (*(*td).tables.offset(i as isize)).check_sum = tt_get_unsigned_quad((*sfont).handle);
        (*(*td).tables.offset(i as isize)).offset =
            tt_get_unsigned_quad((*sfont).handle).wrapping_add((*sfont).offset);
        (*(*td).tables.offset(i as isize)).length = tt_get_unsigned_quad((*sfont).handle);
        let ref mut fresh1 = (*(*td).tables.offset(i as isize)).data;
        *fresh1 = 0 as *mut i8;
        //fprintf(stderr, "[%4s:%x]", td->tables[i].tag, td->tables[i].offset);
        *(*td).flags.offset(i as isize) = 0_i8;
    }
    (*td).num_kept_tables = 0_u16;
    0i32
}
#[no_mangle]
pub unsafe extern "C" fn sfnt_require_table(sfont: &mut sfnt, table: &SfntTableInfo) -> Result<(), ()> {
    let mut td = (*sfont).directory.as_mut().unwrap();
    let idx = find_table_index(Some(td), table.name());
    if idx < 0 {
        if table.must_exist() {
            return Err(());
        }
    } else {
        let ref mut fresh2 = *td.flags.offset(idx as isize);
        *fresh2 = (*fresh2 as i32 | 1i32 << 0i32) as i8;
        td.num_kept_tables = td.num_kept_tables + 1;
    }
    Ok(())
}
/*
 * o All tables begin on four byte boundries, and pad any remaining space
 *   between tables with zeros
 *
 * o Entries in the Table Directory must be sorted in ascending order by tag
 *
 * o The head table contains checksum of the whole font file.
 *   To compute:  first set it to 0, sum the entire font as ULONG,
 *   then store 0xB1B0AFBA - sum.
 */
static mut wbuf: [u8; 1024] = [0; 1024];
static mut padbytes: [u8; 4] = [0; 4];
/* Acoid conflict with CHAR ... from <winnt.h>.  */
/* Data Types as described in Apple's TTRefMan */
/* 16.16-bit signed fixed-point number */
/* table header */
/* table data */
/* Fixed for Win */
/* number of kept tables */
/* keep or omit */
/* sfnt resource */
/* Convert sfnt "fixed" type to double */
/* get_***_*** from numbers.h */
/* table directory */
#[no_mangle]
pub unsafe extern "C" fn sfnt_create_FontFile_stream(mut sfont: *mut sfnt) -> *mut pdf_obj {
    let mut stream: *mut pdf_obj = 0 as *mut pdf_obj;
    let mut stream_dict: *mut pdf_obj = 0 as *mut pdf_obj;
    let mut td: *mut sfnt_table_directory = 0 as *mut sfnt_table_directory;
    let mut offset: i32 = 0;
    let mut nb_read: i32 = 0;
    let mut length: i32 = 0;
    let mut sr: i32 = 0;
    let mut p: *mut i8 = 0 as *mut i8;
    assert!(!sfont.is_null() && !(*sfont).directory.is_null());
    stream = pdf_new_stream(1i32 << 0i32);
    td = (*sfont).directory;
    /* Header */
    p = wbuf.as_mut_ptr() as *mut i8;
    p = p.offset(put_big_endian(p as *mut libc::c_void, (*td).version as i32, 4i32) as isize);
    p = p.offset(
        put_big_endian(p as *mut libc::c_void, (*td).num_kept_tables as i32, 2i32) as isize,
    );
    sr = max2floor((*td).num_kept_tables as u32).wrapping_mul(16_u32) as i32;
    p = p.offset(put_big_endian(p as *mut libc::c_void, sr, 2i32) as isize);
    p = p.offset(put_big_endian(
        p as *mut libc::c_void,
        log2floor((*td).num_kept_tables as u32) as i32,
        2i32,
    ) as isize);
    p = p.offset(put_big_endian(
        p as *mut libc::c_void,
        (*td).num_kept_tables as i32 * 16i32 - sr,
        2i32,
    ) as isize);
    pdf_add_stream(stream, wbuf.as_mut_ptr() as *const libc::c_void, 12i32);
    /*
     * Compute start of actual tables (after headers).
     */
    offset = 12i32 + 16i32 * (*td).num_kept_tables as i32;
    for i in 0..(*td).num_tables as i32 {
        /* This table must exist in FontFile */
        if *(*td).flags.offset(i as isize) as i32 & 1i32 << 0i32 != 0 {
            if offset % 4i32 != 0i32 {
                offset += 4i32 - offset % 4i32
            }
            p = wbuf.as_mut_ptr() as *mut i8;
            memcpy(
                p as *mut libc::c_void,
                (*(*td).tables.offset(i as isize)).tag.as_mut_ptr() as *const libc::c_void,
                4,
            );
            p = p.offset(4);
            p = p.offset(put_big_endian(
                p as *mut libc::c_void,
                (*(*td).tables.offset(i as isize)).check_sum as i32,
                4i32,
            ) as isize);
            p = p.offset(put_big_endian(p as *mut libc::c_void, offset, 4i32) as isize);
            p = p.offset(put_big_endian(
                p as *mut libc::c_void,
                (*(*td).tables.offset(i as isize)).length as i32,
                4i32,
            ) as isize);
            pdf_add_stream(stream, wbuf.as_mut_ptr() as *const libc::c_void, 16i32);
            offset = (offset as u32).wrapping_add((*(*td).tables.offset(i as isize)).length) as i32
                as i32
        }
    }
    offset = 12i32 + 16i32 * (*td).num_kept_tables as i32;
    for i in 0..(*td).num_tables as i32 {
        if *(*td).flags.offset(i as isize) as i32 & 1i32 << 0i32 != 0 {
            if offset % 4i32 != 0i32 {
                length = 4i32 - offset % 4i32;
                pdf_add_stream(stream, padbytes.as_mut_ptr() as *const libc::c_void, length);
                offset += length
            }
            if (*(*td).tables.offset(i as isize)).data.is_null() {
                if (*sfont).handle.is_null() {
                    pdf_release_obj(stream);
                    panic!("Font file not opened or already closed...");
                }
                length = (*(*td).tables.offset(i as isize)).length as i32;
                ttstub_input_seek(
                    (*sfont).handle,
                    (*(*td).tables.offset(i as isize)).offset as ssize_t,
                    0i32,
                );
                while length > 0i32 {
                    nb_read = ttstub_input_read(
                        (*sfont).handle,
                        wbuf.as_mut_ptr() as *mut i8,
                        (if length < 1024i32 { length } else { 1024i32 }) as size_t,
                    ) as i32;
                    if nb_read < 0i32 {
                        pdf_release_obj(stream);
                        panic!("Reading file failed...");
                    } else {
                        if nb_read > 0i32 {
                            pdf_add_stream(
                                stream,
                                wbuf.as_mut_ptr() as *const libc::c_void,
                                nb_read,
                            );
                        }
                    }
                    length -= nb_read
                }
            } else {
                pdf_add_stream(
                    stream,
                    (*(*td).tables.offset(i as isize)).data as *const libc::c_void,
                    (*(*td).tables.offset(i as isize)).length as i32,
                );
                let ref mut fresh3 = (*(*td).tables.offset(i as isize)).data;
                *fresh3 =
                    mfree((*(*td).tables.offset(i as isize)).data as *mut libc::c_void) as *mut i8
            }
            /* Set offset for next table */
            offset = (offset as u32).wrapping_add((*(*td).tables.offset(i as isize)).length) as i32
                as i32
        }
    }
    stream_dict = pdf_stream_dict(stream);
    pdf_add_dict(stream_dict, "Length1", pdf_new_number(offset as f64));
    stream
}<|MERGE_RESOLUTION|>--- conflicted
+++ resolved
@@ -242,32 +242,11 @@
     }
     chksum
 }
-<<<<<<< HEAD
 
 unsafe fn find_table_index(td: Option<&sfnt_table_directory>, tag: &[u8; 4]) -> i32 {
     td.and_then(|td| (0..td.num_tables).find(|&idx| tag == &(*td.tables.offset(idx as isize)).tag))
         .map(|idx| i32::from(idx))
         .unwrap_or(-1)
-=======
-unsafe extern "C" fn find_table_index(
-    mut td: *mut sfnt_table_directory,
-    mut tag: *const i8,
-) -> i32 {
-    if td.is_null() {
-        return -1i32;
-    }
-    for idx in 0..(*td).num_tables as i32 {
-        if memcmp(
-            (*(*td).tables.offset(idx as isize)).tag.as_mut_ptr() as *const libc::c_void,
-            tag as *const libc::c_void,
-            4,
-        ) == 0
-        {
-            return idx;
-        }
-    }
-    -1i32
->>>>>>> 81e11090
 }
 
 #[no_mangle]
