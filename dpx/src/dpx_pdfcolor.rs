/* This is dvipdfmx, an eXtended version of dvipdfm by Mark A. Wicks.

    Copyright (C) 2002-2016 by Jin-Hwan Cho and Shunsaku Hirata,
    the dvipdfmx project team.

    Copyright (C) 1998, 1999 by Mark A. Wicks <mwicks@kettering.edu>

    This program is free software; you can redistribute it and/or modify
    it under the terms of the GNU General Public License as published by
    the Free Software Foundation; either version 2 of the License, or
    (at your option) any later version.

    This program is distributed in the hope that it will be useful,
    but WITHOUT ANY WARRANTY; without even the implied warranty of
    MERCHANTABILITY or FITNESS FOR A PARTICULAR PURPOSE.  See the
    GNU General Public License for more details.

    You should have received a copy of the GNU General Public License
    along with this program; if not, write to the Free Software
    Foundation, Inc., 59 Temple Place, Suite 330, Boston, MA 02111-1307 USA.
*/
#![allow(
    dead_code,
    mutable_transmutes,
    non_camel_case_types,
    non_snake_case,
    non_upper_case_globals,
    unused_assignments,
    unused_mut
)]

<<<<<<< HEAD
=======
use crate::DisplayExt;

>>>>>>> 7efeffd5
use super::dpx_error::{dpx_message, dpx_warning};
use super::dpx_mem::{new, renew};
use super::dpx_numbers::sget_unsigned_pair;
use super::dpx_pdfdev::{pdf_dev_get_param, pdf_dev_reset_color};
use crate::dpx_pdfobj::{
    pdf_add_array, pdf_add_dict, pdf_add_stream, pdf_get_version, pdf_link_obj, pdf_new_array,
    pdf_new_name, pdf_new_number, pdf_new_stream, pdf_obj, pdf_ref_obj, pdf_release_obj,
    pdf_stream_dict,
};
use crate::mfree;
use crate::{info, warn};
use libc::{free, memcmp, memcpy, memset, sprintf, strcmp, strcpy, strlen};
use md5::{Digest, Md5};
use std::slice::from_raw_parts;

pub type size_t = u64;

use std::ffi::{CStr, CString};

#[derive(Clone)]
#[repr(C)]
pub struct pdf_color {
    pub num_components: i32,
    pub spot_color_name: Option<CString>,
    pub values: [f64; 4],
}
impl pdf_color {
    pub const fn new() -> Self {
        Self {
            num_components: 0,
            spot_color_name: None,
            values: [0.; 4],
        }
    }
}
#[derive(Copy, Clone)]
#[repr(C)]
pub struct pdf_colorspace {
    pub ident: *mut i8,
    pub subtype: i32,
    pub resource: *mut pdf_obj,
    pub reference: *mut pdf_obj,
    pub cdata: *mut iccbased_cdata,
}
pub type iccSig = u32;
/*
 * In ICC profile stream dicrionary, there is /Range whose values must
 * "match the information in the profile". But where is those values in?
 *
 * How should I treat rendering intent?
 */
#[derive(Copy, Clone)]
#[repr(C)]
pub struct iccbased_cdata {
    pub sig: i32,
    pub checksum: [u8; 16],
    pub colorspace: i32,
    pub alternate: i32,
    /* alternate colorspace (id), unused */
}
#[derive(Copy, Clone)]
#[repr(C)]
pub struct CspcCache {
    pub count: u32,
    pub capacity: u32,
    pub colorspaces: *mut pdf_colorspace,
}
#[derive(Copy, Clone, Default)]
#[repr(C)]
pub struct iccHeader {
    pub size: i32,
    pub CMMType: iccSig,
    pub version: i32,
    pub devClass: iccSig,
    pub colorSpace: iccSig,
    pub PCS: iccSig,
    pub creationDate: [i8; 12],
    pub acsp: iccSig,
    pub platform: iccSig,
    pub flags: [i8; 4],
    pub devMnfct: iccSig,
    pub devModel: iccSig,
    pub devAttr: [i8; 8],
    pub intent: i32,
    pub illuminant: iccXYZNumber,
    pub creator: iccSig,
    pub ID: [u8; 16],
}
#[derive(Copy, Clone, Default)]
#[repr(C)]
pub struct iccXYZNumber {
    pub X: i32,
    pub Y: i32,
    pub Z: i32,
}
#[derive(Copy, Clone)]
#[repr(C)]
pub struct IccVersion {
    pub major: i32,
    pub minor: i32,
}
impl IccVersion {
    const fn new(major: i32, minor: i32) -> Self {
        Self { major, minor }
    }
}
#[derive(Clone)]
#[repr(C)]
pub struct ColorStack {
    pub current: i32,
    pub stroke: [pdf_color; 128],
    pub fill: [pdf_color; 128],
}
/* tectonic/core-memory.h: basic dynamic memory helpers
   Copyright 2016-2018 the Tectonic Project
   Licensed under the MIT License.
*/
/* No page independence here...
 */
static mut verbose: i32 = 0i32;
#[no_mangle]
pub unsafe extern "C" fn pdf_color_set_verbose(mut level: i32) {
    verbose = level;
}
/* This function returns PDF_COLORSPACE_TYPE_GRAY,
 * PDF_COLORSPACE_TYPE_RGB, PDF_COLORSPACE_TYPE_CMYK or
 * PDF_COLORSPACE_TYPE_SPOT.
 */
#[no_mangle]
pub unsafe extern "C" fn pdf_color_type(color: &pdf_color) -> i32 {
    -color.num_components
}
#[no_mangle]
pub unsafe extern "C" fn pdf_color_rgbcolor(color: &mut pdf_color, r: f64, g: f64, b: f64) -> i32 {
    if r < 0.0f64 || r > 1.0f64 {
        warn!("Invalid color value specified: red={}", r);
        return -1i32;
    }
    if g < 0.0f64 || g > 1.0f64 {
        warn!("Invalid color value specified: green={}", g);
        return -1i32;
    }
    if b < 0.0f64 || b > 1.0f64 {
        warn!("Invalid color value specified: blue={}", b);
        return -1i32;
    }
    color.values[0] = r;
    color.values[1] = g;
    color.values[2] = b;
    color.num_components = 3i32;
    color.spot_color_name = None;
    0i32
}
#[no_mangle]
pub unsafe extern "C" fn pdf_color_cmykcolor(
    color: &mut pdf_color,
    mut c: f64,
    mut m: f64,
    mut y: f64,
    mut k: f64,
) -> i32 {
    if c < 0.0f64 || c > 1.0f64 {
        warn!("Invalid color value specified: cyan={}", c);
        return -1i32;
    }
    if m < 0.0f64 || m > 1.0f64 {
        warn!("Invalid color value specified: magenta={}", m);
        return -1i32;
    }
    if y < 0.0f64 || y > 1.0f64 {
        warn!("Invalid color value specified: yellow={}", y);
        return -1i32;
    }
    if k < 0.0f64 || k > 1.0f64 {
        warn!("Invalid color value specified: black={}", k);
        return -1i32;
    }
    color.values[0] = c;
    color.values[1] = m;
    color.values[2] = y;
    color.values[3] = k;
    color.num_components = 4i32;
    color.spot_color_name = None;
    0i32
}
#[no_mangle]
pub unsafe extern "C" fn pdf_color_graycolor(color: &mut pdf_color, g: f64) -> i32 {
    if g < 0.0f64 || g > 1.0f64 {
        warn!("Invalid color value specified: gray={}", g);
        return -1i32;
    }
    color.values[0] = g;
    color.num_components = 1i32;
    color.spot_color_name = None;
    0i32
}
pub fn pdf_color_graycolor_new(g: f64) -> Result<pdf_color, i32> {
    if g < 0. || g > 1. {
        warn!("Invalid color value specified: gray={}", g);
        return Err(-1);
    }
    Ok(pdf_color {
        values: [g, 0., 0., 0.],
        num_components: 1,
        spot_color_name: None,
    })
}

#[no_mangle]
pub unsafe extern "C" fn pdf_color_spotcolor(
    color: &mut pdf_color,
    mut name: *mut i8,
    mut c: f64,
) -> i32 {
    if c < 0.0f64 || c > 1.0f64 {
        warn!("Invalid color value specified: grade={}", c);
        return -1i32;
    }
    color.values[0] = c;
    color.values[1] = 0.0f64;
    color.num_components = 2i32;
    color.spot_color_name = Some(CStr::from_ptr(name).to_owned());
    0i32
}
#[no_mangle]
pub unsafe extern "C" fn pdf_color_copycolor(color1: &mut pdf_color, color2: &pdf_color) {
    *color1 = color2.clone();
}
/* Brighten up a color. f == 0 means no change, f == 1 means white. */
#[no_mangle]
pub unsafe extern "C" fn pdf_color_brighten_color(
    dst: &mut pdf_color,
    src: &pdf_color,
    mut f: f64,
) {
    if f == 1.0f64 {
        pdf_color_graycolor(dst, 1.0f64);
    } else {
        let mut f0: f64 = 0.;
        let mut f1: f64 = 0.;
        let mut n: i32 = 0;
        dst.num_components = src.num_components;
        n = dst.num_components;
        f1 = if n == 4i32 { 0.0f64 } else { f };
        f0 = 1.0f64 - f;
        loop {
            let fresh0 = n;
            n = n - 1;
            if !(fresh0 != 0) {
                break;
            }
            dst.values[n as usize] = f0 * src.values[n as usize] + f1
        }
    };
}
#[no_mangle]
pub unsafe extern "C" fn pdf_color_is_white(color: &pdf_color) -> bool {
    let mut n: i32 = 0;
    let mut f: f64 = 0.;
    n = color.num_components;
    match n {
        1 | 3 => {
            /* Gray */
            /* RGB */
            f = 1.0f64
        }
        4 => {
            /* CMYK */
            f = 0.0f64
        }
        _ => return false,
    }
    loop {
        let fresh1 = n;
        n = n - 1;
        if !(fresh1 != 0) {
            break;
        }
        if color.values[n as usize] != f {
            return false;
        }
    }
    true
}
#[no_mangle]
pub unsafe extern "C" fn pdf_color_to_string(
    color: &pdf_color,
    mut buffer: *mut i8,
    mut mask: i8,
) -> i32 {
    let mut i: i32 = 0;
    let mut len: i32 = 0i32;
    if pdf_color_type(color) == -2i32 {
        len = sprintf(
            buffer,
            b" /%s %c%c %g %c%c\x00" as *const u8 as *const i8,
            color.spot_color_name.as_ref().unwrap().as_ptr(),
            'C' as i32 | mask as i32,
            'S' as i32 | mask as i32,
            (color.values[0] / 0.001f64 + 0.5f64).floor() * 0.001f64,
            'S' as i32 | mask as i32,
            'C' as i32 | mask as i32,
        )
    } else {
        i = 0i32;
        while i < color.num_components {
            len += sprintf(
                buffer.offset(len as isize),
                b" %g\x00" as *const u8 as *const i8,
                (color.values[i as usize] / 0.001f64 + 0.5f64).floor() * 0.001f64,
            );
            i += 1
        }
    }
    len
}
/*
 * This routine is not a real color matching.
 */
#[no_mangle]
pub unsafe extern "C" fn pdf_color_compare(color1: &pdf_color, color2: &pdf_color) -> i32 {
    let mut n: i32 = 0;
    n = color1.num_components;
    let mut current_block_1: u64;
    match n {
        1 => {
            current_block_1 = 715039052867723359;
        }
        2 => {
            /* Spot */
            current_block_1 = 1982130065057554431;
        }
        3 => {
            current_block_1 = 1982130065057554431;
        }
        4 => {
            current_block_1 = 15718257842624222162;
        }
        _ => return -1i32,
    }
    match current_block_1 {
        1982130065057554431 =>
        /* RGB */
        {
            current_block_1 = 15718257842624222162;
        }
        _ => {}
    }
    match current_block_1 {
        15718257842624222162 =>
            /* CMYK */
            {}
        _ => {}
    }
    if n != color2.num_components {
        return -1i32;
    }
    loop {
        let fresh2 = n;
        n = n - 1;
        if !(fresh2 != 0) {
            break;
        }
        if color1.values[n as usize] != color2.values[n as usize] {
            return -1i32;
        }
    }
    if color1.spot_color_name.is_some() && color2.spot_color_name.is_some() {
        return strcmp(
            color1.spot_color_name.as_ref().unwrap().as_ptr(),
            color2.spot_color_name.as_ref().unwrap().as_ptr(),
        );
    }
    0i32
}
#[no_mangle]
pub unsafe extern "C" fn pdf_color_is_valid(color: &pdf_color) -> bool {
    let mut n: i32 = 0;
    n = color.num_components;
    let mut current_block_1: u64;
    match n {
        1 => {
            current_block_1 = 715039052867723359;
        }
        2 => {
            /* Spot */
            current_block_1 = 17490471542129831839;
        }
        3 => {
            current_block_1 = 17490471542129831839;
        }
        4 => {
            current_block_1 = 7844836989092399584;
        }
        _ => return false,
    }
    match current_block_1 {
        17490471542129831839 =>
        /* RGB */
        {
            current_block_1 = 7844836989092399584;
        }
        _ => {}
    }
    match current_block_1 {
        7844836989092399584 =>
            /* CMYK */
            {}
        _ => {}
    }
    loop {
        let fresh3 = n;
        n = n - 1;
        if !(fresh3 != 0) {
            break;
        }
        if color.values[n as usize] < 0.0f64 || color.values[n as usize] > 1.0f64 {
            warn!("Invalid color value: {}", color.values[n as usize]);
            return false;
        }
    }
    if pdf_color_type(color) == -2i32 {
        if color.spot_color_name.is_none()
            || *color.spot_color_name.as_ref().unwrap().as_ptr().offset(0) as i32 == '\u{0}' as i32
        {
            warn!("Invalid spot color: empty name");
            return false;
        }
    }
    true
}
/*static mut color_stack: ColorStack = ColorStack {
    current: 0,
    stroke: unsafe { core::mem::zeroed() },//[pdf_color::new(); 128],
    fill: unsafe { core::mem::zeroed() },//[pdf_color::new(); 128],
};*/
static mut color_stack: ColorStack =
    unsafe { std::mem::transmute([0u8; std::mem::size_of::<ColorStack>()]) };

#[no_mangle]
pub unsafe extern "C" fn pdf_color_clear_stack() {
    if color_stack.current > 0 {
        warn!("You\'ve mistakenly made a global color change within nested colors.");
    }
    loop {
        let fresh4 = color_stack.current;
        color_stack.current = color_stack.current - 1;
        if !(fresh4 != 0) {
            break;
        }
    }
    color_stack.current = 0;
    pdf_color_graycolor(&mut color_stack.stroke[0], 0.0f64);
    pdf_color_graycolor(&mut color_stack.fill[0], 0.0f64);
}
#[no_mangle]
pub unsafe extern "C" fn pdf_color_set(sc: &pdf_color, fc: &pdf_color) {
    pdf_color_copycolor(&mut color_stack.stroke[color_stack.current as usize], sc);
    pdf_color_copycolor(&mut color_stack.fill[color_stack.current as usize], fc);
    pdf_dev_reset_color(0i32);
}
#[no_mangle]
pub unsafe extern "C" fn pdf_color_push(sc: &mut pdf_color, fc: &pdf_color) {
    if color_stack.current >= 128 - 1 {
        warn!("Color stack overflow. Just ignore.");
    } else {
        color_stack.current += 1;
        pdf_color_set(sc, fc);
    };
}
#[no_mangle]
pub unsafe extern "C" fn pdf_color_pop() {
    if color_stack.current <= 0 {
        warn!("Color stack underflow. Just ignore.");
    } else {
        color_stack.current -= 1;
        pdf_dev_reset_color(0i32);
    };
}
/* Color special
 * See remark in spc_color.c.
 */
/* Color stack
 */
#[no_mangle]
pub unsafe extern "C" fn pdf_color_get_current() -> (&'static mut pdf_color, &'static mut pdf_color)
{
    (
        &mut color_stack.stroke[color_stack.current as usize],
        &mut color_stack.fill[color_stack.current as usize],
    )
}
static mut nullbytes16: [u8; 16] = [0; 16];
static mut icc_versions: [IccVersion; 8] = [
    IccVersion::new(0, 0),
    IccVersion::new(0, 0),
    IccVersion::new(0, 0),
    IccVersion::new(0x2, 0x10),
    IccVersion::new(0x2, 0x20),
    IccVersion::new(0x4, 0),
    IccVersion::new(0x4, 0),
    IccVersion::new(0x4, 0x20),
];

unsafe extern "C" fn iccp_version_supported(mut major: i32, mut minor: i32) -> i32 {
    let mut pdf_ver: i32 = 0;
    pdf_ver = pdf_get_version() as i32;
    if pdf_ver < 8i32 {
        if icc_versions[pdf_ver as usize].major < major {
            return 0i32;
        } else if icc_versions[pdf_ver as usize].major == major
            && icc_versions[pdf_ver as usize].minor < minor
        {
            return 0i32;
        } else {
            return 1i32;
        }
    }
    0i32
}
unsafe extern "C" fn str2iccSig(mut s: *const libc::c_void) -> iccSig {
    let mut p: *const i8 = 0 as *const i8;
    p = s as *const i8;
    return ((*p.offset(0) as i32) << 24i32
        | (*p.offset(1) as i32) << 16i32
        | (*p.offset(2) as i32) << 8i32
        | *p.offset(3) as i32) as iccSig;
}
unsafe extern "C" fn iccp_init_iccHeader(icch: &mut iccHeader) {
    icch.size = 0i32;
    icch.CMMType = 0i32 as iccSig;
    icch.version = 0xffffffi32;
    icch.devClass = 0i32 as iccSig;
    icch.colorSpace = 0i32 as iccSig;
    icch.PCS = 0i32 as iccSig;
    memset(
        icch.creationDate.as_mut_ptr() as *mut libc::c_void,
        0i32,
        12,
    );
    icch.acsp = str2iccSig(b"ascp\x00" as *const u8 as *const i8 as *const libc::c_void);
    icch.platform = 0i32 as iccSig;
    memset(icch.flags.as_mut_ptr() as *mut libc::c_void, 0i32, 4);
    icch.devMnfct = 0i32 as iccSig;
    icch.devModel = 0i32 as iccSig;
    memset(icch.devAttr.as_mut_ptr() as *mut libc::c_void, 0i32, 8);
    icch.intent = 0i32;
    icch.illuminant.X = 0i32;
    icch.illuminant.Y = 0i32;
    icch.illuminant.Z = 0i32;
    icch.creator = 0i32 as iccSig;
    memset(icch.ID.as_mut_ptr() as *mut libc::c_void, 0i32, 16);
}
unsafe extern "C" fn init_iccbased_cdata(cdata: &mut iccbased_cdata) {
    cdata.sig = i32::from_be_bytes(*b"iccb");
    memset(cdata.checksum.as_mut_ptr() as *mut libc::c_void, 0i32, 16);
    cdata.colorspace = 0i32;
    cdata.alternate = -1i32;
}
unsafe extern "C" fn release_iccbased_cdata(cdata: &mut iccbased_cdata) {
    assert!(cdata.sig == i32::from_be_bytes(*b"iccb"));
    free(cdata as *mut iccbased_cdata as *mut libc::c_void);
}
unsafe extern "C" fn get_num_components_iccbased(cdata: &iccbased_cdata) -> i32 {
    let mut num_components: i32 = 0i32;
    assert!(cdata.sig == i32::from_be_bytes(*b"iccb"));
    match (*cdata).colorspace {
        -3 => num_components = 3i32,
        -4 => num_components = 4i32,
        -1 => num_components = 1i32,
        2 => num_components = 3i32,
        _ => {}
    }
    num_components
}
unsafe extern "C" fn compare_iccbased(
    mut ident1: *const i8,
    mut cdata1: Option<&iccbased_cdata>,
    mut ident2: *const i8,
    mut cdata2: Option<&iccbased_cdata>,
) -> i32 {
    if let (Some(cdata1), Some(cdata2)) = (cdata1, cdata2) {
        assert!(cdata1.sig == i32::from_be_bytes(*b"iccb"));
        assert!(cdata2.sig == i32::from_be_bytes(*b"iccb"));
        if memcmp(
            (*cdata1).checksum.as_ptr() as *const libc::c_void,
            nullbytes16.as_mut_ptr() as *const libc::c_void,
            16,
        ) != 0
            && memcmp(
                cdata2.checksum.as_ptr() as *const libc::c_void,
                nullbytes16.as_mut_ptr() as *const libc::c_void,
                16,
            ) != 0
        {
            return memcmp(
                cdata1.checksum.as_ptr() as *const libc::c_void,
                cdata2.checksum.as_ptr() as *const libc::c_void,
                16,
            );
        }
        if cdata1.colorspace != cdata2.colorspace {
            return cdata1.colorspace - cdata2.colorspace;
        }
        /* Continue if checksum unknown and colorspace is same. */
    }
    if !ident1.is_null() && !ident2.is_null() {
        return strcmp(ident1, ident2);
    }
    /* No way to compare */
    return -1i32; /* acsp */
}
#[no_mangle]
pub unsafe extern "C" fn iccp_check_colorspace(
    mut colortype: i32,
    mut profile: *const libc::c_void,
    mut proflen: i32,
) -> i32 {
    let mut colorspace: iccSig = 0;
    let mut p: *const u8 = 0 as *const u8;
    if profile.is_null() || proflen < 128i32 {
        return -1i32;
    }
    p = profile as *const u8;
    colorspace = str2iccSig(p.offset(16) as *const libc::c_void);
    match colortype {
        3 | -3 => {
            if colorspace
                != str2iccSig(b"RGB \x00" as *const u8 as *const i8 as *const libc::c_void)
            {
                return -1i32;
            }
        }
        1 | -1 => {
            if colorspace
                != str2iccSig(b"GRAY\x00" as *const u8 as *const i8 as *const libc::c_void)
            {
                return -1i32;
            }
        }
        -4 => {
            if colorspace
                != str2iccSig(b"CMYK\x00" as *const u8 as *const i8 as *const libc::c_void)
            {
                return -1i32;
            }
        }
        _ => return -1i32,
    }
    0i32
}
#[no_mangle]
pub unsafe extern "C" fn iccp_get_rendering_intent(
    mut profile: *const libc::c_void,
    mut proflen: i32,
) -> *mut pdf_obj {
    let mut ri: *mut pdf_obj = 0 as *mut pdf_obj;
    let mut p: *const u8 = 0 as *const u8;
    let mut intent: i32 = 0;
    if profile.is_null() || proflen < 128i32 {
        return 0 as *mut pdf_obj;
    }
    p = profile as *const u8;
    intent = (*p.offset(64) as i32) << 24i32
        | (*p.offset(65) as i32) << 16i32
        | (*p.offset(66) as i32) << 8i32
        | *p.offset(67) as i32;
    match intent >> 16i32 & 0xffi32 {
        2 => ri = pdf_new_name("Saturation"),
        0 => ri = pdf_new_name("Perceptual"),
        3 => ri = pdf_new_name("AbsoluteColorimetric"),
        1 => ri = pdf_new_name("RelativeColorimetric"),
        _ => {
            warn!(
                "Invalid rendering intent type: {}",
                intent >> 16i32 & 0xffi32
            );
            ri = 0 as *mut pdf_obj
        }
    }
    ri
}
unsafe extern "C" fn iccp_unpack_header(
    icch: &mut iccHeader,
    mut profile: *const libc::c_void,
    mut proflen: i32,
    mut check_size: i32,
) -> i32 {
    let mut p: *const u8 = 0 as *const u8;
    let mut endptr: *const u8 = 0 as *const u8;
    if check_size != 0 {
        if profile.is_null() || proflen < 128i32 || proflen % 4i32 != 0i32 {
            warn!("Profile size: {}", proflen);
            return -1i32;
        }
    }
    p = profile as *const u8;
    endptr = p.offset(128);
    icch.size = (*p.offset(0) as i32) << 24i32
        | (*p.offset(1) as i32) << 16i32
        | (*p.offset(2) as i32) << 8i32
        | *p.offset(3) as i32;
    if check_size != 0 {
        if icch.size != proflen {
            warn!("ICC Profile size: {}(header) != {}", icch.size, proflen,);
            return -1i32;
        }
    }
    p = p.offset(4);
    icch.CMMType = str2iccSig(p as *const libc::c_void);
    p = p.offset(4);
    icch.version = (*p.offset(0) as i32) << 24i32
        | (*p.offset(1) as i32) << 16i32
        | (*p.offset(2) as i32) << 8i32
        | *p.offset(3) as i32;
    p = p.offset(4);
    icch.devClass = str2iccSig(p as *const libc::c_void);
    p = p.offset(4);
    icch.colorSpace = str2iccSig(p as *const libc::c_void);
    p = p.offset(4);
    icch.PCS = str2iccSig(p as *const libc::c_void);
    p = p.offset(4);
    memcpy(
        icch.creationDate.as_mut_ptr() as *mut libc::c_void,
        p as *const libc::c_void,
        12,
    );
    p = p.offset(12);
    icch.acsp = str2iccSig(p as *const libc::c_void);
    if icch.acsp != str2iccSig(b"acsp\x00" as *const u8 as *const i8 as *const libc::c_void) {
        dpx_warning(
            b"Invalid ICC profile: not \"acsp\" - %c%c%c%c \x00" as *const u8 as *const i8,
            *p.offset(0) as i32,
            *p.offset(1) as i32,
            *p.offset(2) as i32,
            *p.offset(3) as i32,
        );
        return -1i32;
    }
    p = p.offset(4);
    icch.platform = str2iccSig(p as *const libc::c_void);
    p = p.offset(4);
    memcpy(
        icch.flags.as_mut_ptr() as *mut libc::c_void,
        p as *const libc::c_void,
        4,
    );
    p = p.offset(4);
    icch.devMnfct = str2iccSig(p as *const libc::c_void);
    p = p.offset(4);
    icch.devModel = str2iccSig(p as *const libc::c_void);
    p = p.offset(4);
    memcpy(
        icch.devAttr.as_mut_ptr() as *mut libc::c_void,
        p as *const libc::c_void,
        8,
    );
    p = p.offset(8);
    icch.intent = (*p.offset(0) as i32) << 24i32
        | (*p.offset(1) as i32) << 16i32
        | (*p.offset(2) as i32) << 8i32
        | *p.offset(3) as i32;
    p = p.offset(4);
    icch.illuminant.X = (*p.offset(0) as i32) << 24i32
        | (*p.offset(1) as i32) << 16i32
        | (*p.offset(2) as i32) << 8i32
        | *p.offset(3) as i32;
    p = p.offset(4);
    icch.illuminant.Y = (*p.offset(0) as i32) << 24i32
        | (*p.offset(1) as i32) << 16i32
        | (*p.offset(2) as i32) << 8i32
        | *p.offset(3) as i32;
    p = p.offset(4);
    icch.illuminant.Z = (*p.offset(0) as i32) << 24i32
        | (*p.offset(1) as i32) << 16i32
        | (*p.offset(2) as i32) << 8i32
        | *p.offset(3) as i32;
    p = p.offset(4);
    icch.creator = str2iccSig(p as *const libc::c_void);
    p = p.offset(4);
    memcpy(
        icch.ID.as_mut_ptr() as *mut libc::c_void,
        p as *const libc::c_void,
        16,
    );
    p = p.offset(16);
    /* 28 bytes reserved - must be set to zeros */
    while p < endptr {
        if *p as i32 != '\u{0}' as i32 {
            warn!(
                "Reserved pad not zero: {:02x} (at offset {} in ICC profile header.)",
                *p as i32,
                128i32 - endptr.wrapping_offset_from(p) as i64 as i32,
            );
            return -1i32;
        }
        p = p.offset(1)
    }
    0i32
}
unsafe extern "C" fn iccp_get_checksum(profile: *const u8, proflen: usize) -> [u8; 16] {
    let mut md5 = Md5::new();
    md5.input(from_raw_parts(profile.offset(0), 56));
    md5.input(&[0u8; 12]);
    md5.input(from_raw_parts(profile.offset(68), 16));
    md5.input(&[0u8; 16]);
    md5.input(from_raw_parts(profile.offset(100), 28));
    /* body */
    md5.input(from_raw_parts(profile.offset(128), proflen - 128));
    md5.result().into()
}

unsafe extern "C" fn print_iccp_header(icch: &mut iccHeader, mut checksum: *mut u8) {
    info!("\n");
    info!("pdf_color>> ICC Profile Info\n");
    info!("pdf_color>> Profile Size:\t{} bytes\n", icch.size);
    if icch.CMMType == 0_u32 {
        info!("pdf_color>> {}:\t(null)\n", "CMM Type",);
    } else if libc::isprint((icch.CMMType >> 24i32 & 0xff_u32) as _) == 0
        || libc::isprint((icch.CMMType >> 16i32 & 0xff_u32) as _) == 0
        || libc::isprint((icch.CMMType >> 8i32 & 0xff_u32) as _) == 0
        || libc::isprint((icch.CMMType & 0xff_u32) as _) == 0
    {
        info!("pdf_color>> {}:\t(invalid)\n", "CMM Type",);
    } else {
        dpx_message(
            b"pdf_color>> %s:\t%c%c%c%c\n\x00" as *const u8 as *const i8,
            b"CMM Type\x00" as *const u8 as *const i8,
            icch.CMMType >> 24i32 & 0xff_u32,
            icch.CMMType >> 16i32 & 0xff_u32,
            icch.CMMType >> 8i32 & 0xff_u32,
            icch.CMMType & 0xff_u32,
        );
    }
    info!(
        "pdf_color>> Profile Version:\t{}.{:01}.{:01}\n",
        icch.version >> 24i32 & 0xffi32,
        icch.version >> 20i32 & 0xfi32,
        icch.version >> 16i32 & 0xfi32,
    );
    if icch.devClass == 0_u32 {
        info!("pdf_color>> {}:\t(null)\n", "Device Class");
    } else if libc::isprint((icch.devClass >> 24i32 & 0xff_u32) as _) == 0
        || libc::isprint((icch.devClass >> 16i32 & 0xff_u32) as _) == 0
        || libc::isprint((icch.devClass >> 8i32 & 0xff_u32) as _) == 0
        || libc::isprint((icch.devClass & 0xff_u32) as _) == 0
    {
        info!("pdf_color>> {}:\t(invalid)\n", "Device Class",);
    } else {
        dpx_message(
            b"pdf_color>> %s:\t%c%c%c%c\n\x00" as *const u8 as *const i8,
            b"Device Class\x00" as *const u8 as *const i8,
            icch.devClass >> 24i32 & 0xff_u32,
            icch.devClass >> 16i32 & 0xff_u32,
            icch.devClass >> 8i32 & 0xff_u32,
            icch.devClass & 0xff_u32,
        );
    }
    if icch.colorSpace == 0_u32 {
        info!("pdf_color>> {}:\t(null)\n", "Color Space");
    } else if libc::isprint((icch.colorSpace >> 24i32 & 0xff_u32) as _) == 0
        || libc::isprint((icch.colorSpace >> 16i32 & 0xff_u32) as _) == 0
        || libc::isprint((icch.colorSpace >> 8i32 & 0xff_u32) as _) == 0
        || libc::isprint((icch.colorSpace & 0xff_u32) as _) == 0
    {
        info!("pdf_color>> {}:\t(invalid)\n", "Color Space",);
    } else {
        dpx_message(
            b"pdf_color>> %s:\t%c%c%c%c\n\x00" as *const u8 as *const i8,
            b"Color Space\x00" as *const u8 as *const i8,
            icch.colorSpace >> 24i32 & 0xff_u32,
            icch.colorSpace >> 16i32 & 0xff_u32,
            icch.colorSpace >> 8i32 & 0xff_u32,
            icch.colorSpace & 0xff_u32,
        );
    }
    if icch.PCS == 0_u32 {
        info!("pdf_color>> {}:\t(null)\n", "Connection Space");
    } else if libc::isprint((icch.PCS >> 24i32 & 0xff_u32) as _) == 0
        || libc::isprint((icch.PCS >> 16i32 & 0xff_u32) as _) == 0
        || libc::isprint((icch.PCS >> 8i32 & 0xff_u32) as _) == 0
        || libc::isprint((icch.PCS & 0xff_u32) as _) == 0
    {
        info!("pdf_color>> {}:\t(invalid)\n", "Connection Space",);
    } else {
        dpx_message(
            b"pdf_color>> %s:\t%c%c%c%c\n\x00" as *const u8 as *const i8,
            b"Connection Space\x00" as *const u8 as *const i8,
            icch.PCS >> 24i32 & 0xff_u32,
            icch.PCS >> 16i32 & 0xff_u32,
            icch.PCS >> 8i32 & 0xff_u32,
            icch.PCS & 0xff_u32,
        );
    }
    info!("pdf_color>> Creation Date:\t");
    for i in (0..12).step_by(2) {
        if i == 0 {
            info!(
                "{:04}",
                sget_unsigned_pair(icch.creationDate.as_mut_ptr() as *mut u8) as i32,
            );
        } else {
            info!(
                ":{:02}",
                sget_unsigned_pair(
                    &mut *icch.creationDate.as_mut_ptr().offset(i as isize) as *mut i8 as *mut u8
                ) as i32,
            );
        }
    }
    info!("\n");
    if icch.platform == 0_u32 {
        info!("pdf_color>> {}:\t(null)\n", "Primary Platform");
    } else if libc::isprint((icch.platform >> 24i32 & 0xff_u32) as _) == 0
        || libc::isprint((icch.platform >> 16i32 & 0xff_u32) as _) == 0
        || libc::isprint((icch.platform >> 8i32 & 0xff_u32) as _) == 0
        || libc::isprint((icch.platform & 0xff_u32) as _) == 0
    {
        info!("pdf_color>> {}:\t(invalid)\n", "Primary Platform",);
    } else {
        dpx_message(
            b"pdf_color>> %s:\t%c%c%c%c\n\x00" as *const u8 as *const i8,
            b"Primary Platform\x00" as *const u8 as *const i8,
            icch.platform >> 24i32 & 0xff_u32,
            icch.platform >> 16i32 & 0xff_u32,
            icch.platform >> 8i32 & 0xff_u32,
            icch.platform & 0xff_u32,
        );
    }
    info!(
        "pdf_color>> Profile Flags:\t{:02x}:{:02x}:{:02x}:{:02x}\n",
        icch.flags[0] as i32, icch.flags[1] as i32, icch.flags[2] as i32, icch.flags[3] as i32,
    );
    if icch.devMnfct == 0_u32 {
        info!("pdf_color>> {}:\t(null)\n", "Device Mnfct");
    } else if libc::isprint((icch.devMnfct >> 24i32 & 0xff_u32) as _) == 0
        || libc::isprint((icch.devMnfct >> 16i32 & 0xff_u32) as _) == 0
        || libc::isprint((icch.devMnfct >> 8i32 & 0xff_u32) as _) == 0
        || libc::isprint((icch.devMnfct & 0xff_u32) as _) == 0
    {
        info!("pdf_color>> {}:\t(invalid)\n", "Device Mnfct",);
    } else {
        dpx_message(
            b"pdf_color>> %s:\t%c%c%c%c\n\x00" as *const u8 as *const i8,
            b"Device Mnfct\x00" as *const u8 as *const i8,
            icch.devMnfct >> 24i32 & 0xff_u32,
            icch.devMnfct >> 16i32 & 0xff_u32,
            icch.devMnfct >> 8i32 & 0xff_u32,
            icch.devMnfct & 0xff_u32,
        );
    }
    if icch.devModel == 0_u32 {
        info!("pdf_color>> {}:\t(null)\n", "Device Model");
    } else if libc::isprint((icch.devModel >> 24i32 & 0xff_u32) as _) == 0
        || libc::isprint((icch.devModel >> 16i32 & 0xff_u32) as _) == 0
        || libc::isprint((icch.devModel >> 8i32 & 0xff_u32) as _) == 0
        || libc::isprint((icch.devModel & 0xff_u32) as _) == 0
    {
        info!("pdf_color>> {}:\t(invalid)\n", "Device Model",);
    } else {
        dpx_message(
            b"pdf_color>> %s:\t%c%c%c%c\n\x00" as *const u8 as *const i8,
            b"Device Model\x00" as *const u8 as *const i8,
            icch.devModel >> 24i32 & 0xff_u32,
            icch.devModel >> 16i32 & 0xff_u32,
            icch.devModel >> 8i32 & 0xff_u32,
            icch.devModel & 0xff_u32,
        );
    }
    info!("pdf_color>> Device Attr:\t");
    for i in 0..8 {
        if i == 0 {
            info!("{:02x}", icch.devAttr[i]);
        } else {
            info!(":{:02x}", icch.devAttr[i]);
        }
    }
    info!("\n");
    info!("pdf_color>> Rendering Intent:\t");
    match icch.intent >> 16i32 & 0xffi32 {
        2 => {
            info!("Saturation");
        }
        0 => {
            info!("Perceptual");
        }
        3 => {
            info!("Absolute Colorimetric");
        }
        1 => {
            info!("Relative Colorimetric");
        }
        _ => {
            info!("(invalid)");
        }
    }
    info!("\n");
    if icch.creator == 0_u32 {
        info!("pdf_color>> {}:\t(null)\n", "Creator",);
    } else if libc::isprint((icch.creator >> 24i32 & 0xff_u32) as _) == 0
        || libc::isprint((icch.creator >> 16i32 & 0xff_u32) as _) == 0
        || libc::isprint((icch.creator >> 8i32 & 0xff_u32) as _) == 0
        || libc::isprint((icch.creator & 0xff_u32) as _) == 0
    {
        info!("pdf_color>> {}:\t(invalid)\n", "Creator",);
    } else {
        dpx_message(
            b"pdf_color>> %s:\t%c%c%c%c\n\x00" as *const u8 as *const i8,
            b"Creator\x00" as *const u8 as *const i8,
            icch.creator >> 24i32 & 0xff_u32,
            icch.creator >> 16i32 & 0xff_u32,
            icch.creator >> 8i32 & 0xff_u32,
            icch.creator & 0xff_u32,
        );
    }
    info!("pdf_color>> Illuminant (XYZ):\t");
    info!(
        "{:.3} {:.3} {:.3}\n",
        icch.illuminant.X as f64 / 0x10000i32 as f64,
        icch.illuminant.Y as f64 / 0x10000i32 as f64,
        icch.illuminant.Z as f64 / 0x10000i32 as f64,
    );
    info!("pdf_color>> Checksum:\t");
    if memcmp(
        icch.ID.as_mut_ptr() as *const libc::c_void,
        nullbytes16.as_mut_ptr() as *const libc::c_void,
        16,
    ) == 0
    {
        info!("(null)");
    } else {
        for i in 0..16 {
            if i == 0 {
                info!("{:02x}", icch.ID[i]);
            } else {
                info!(":{:02x}", icch.ID[i]);
            }
        }
    }
    info!("\n");
    if !checksum.is_null() {
        info!("pdf_color>> Calculated:\t");
        for i in 0..16 {
            if i == 0 {
                info!("{:02x}", *checksum.offset(i as isize));
            } else {
                info!(":{:02x}", *checksum.offset(i as isize));
            }
        }
        info!("\n");
    };
}
unsafe extern "C" fn iccp_devClass_allowed(mut dev_class: i32) -> i32 {
    let mut colormode: i32 = 0;
    colormode = pdf_dev_get_param(2i32);
    match colormode {
        _ => {}
    }
    if dev_class as u32 != str2iccSig(b"scnr\x00" as *const u8 as *const i8 as *const libc::c_void)
        && dev_class as u32
            != str2iccSig(b"mntr\x00" as *const u8 as *const i8 as *const libc::c_void)
        && dev_class as u32
            != str2iccSig(b"prtr\x00" as *const u8 as *const i8 as *const libc::c_void)
        && dev_class as u32
            != str2iccSig(b"spac\x00" as *const u8 as *const i8 as *const libc::c_void)
    {
        return 0i32;
    }
    1i32
}
#[no_mangle]
pub unsafe extern "C" fn iccp_load_profile(
    mut ident: *const i8,
    mut profile: *const libc::c_void,
    mut proflen: i32,
) -> i32 {
    let mut cspc_id: i32 = 0;
    let mut icch = iccHeader::default();
    let mut colorspace: i32 = 0;
    iccp_init_iccHeader(&mut icch);
    if iccp_unpack_header(&mut icch, profile, proflen, 1i32) < 0i32 {
        /* check size */
        warn!(
            "Invalid ICC profile header in \"{}\"",
            CStr::from_ptr(ident).display()
        );
        print_iccp_header(&mut icch, 0 as *mut u8);
        return -1i32;
    }
    if iccp_version_supported(
        icch.version >> 24i32 & 0xffi32,
        icch.version >> 16i32 & 0xffi32,
    ) == 0
    {
        warn!("ICC profile format spec. version {}.{:01}.{:01} not supported in current PDF version setting.",
                    icch.version >> 24i32 & 0xffi32,
                    icch.version >> 20i32 & 0xfi32,
                    icch.version >> 16i32 & 0xfi32);
        warn!("ICC profile not embedded.");
        print_iccp_header(&mut icch, 0 as *mut u8);
        return -1i32;
    }
    if iccp_devClass_allowed(icch.devClass as i32) == 0 {
        warn!("Unsupported ICC Profile Device Class:");
        print_iccp_header(&mut icch, 0 as *mut u8);
        return -1i32;
    }
    if icch.colorSpace == str2iccSig(b"RGB \x00" as *const u8 as *const i8 as *const libc::c_void) {
        colorspace = -3i32
    } else if icch.colorSpace
        == str2iccSig(b"GRAY\x00" as *const u8 as *const i8 as *const libc::c_void)
    {
        colorspace = -1i32
    } else if icch.colorSpace
        == str2iccSig(b"CMYK\x00" as *const u8 as *const i8 as *const libc::c_void)
    {
        colorspace = -4i32
    } else {
        warn!("Unsupported input color space.");
        print_iccp_header(&mut icch, 0 as *mut u8);
        return -1i32;
    }
    let mut checksum = iccp_get_checksum(profile as *const u8, proflen as usize);
    if memcmp(
        icch.ID.as_mut_ptr() as *const libc::c_void,
        nullbytes16.as_mut_ptr() as *const libc::c_void,
        16,
    ) != 0
        && memcmp(
            icch.ID.as_mut_ptr() as *const libc::c_void,
            checksum.as_mut_ptr() as *const libc::c_void,
            16,
        ) != 0
    {
        warn!("Invalid ICC profile: Inconsistent checksum.");
        print_iccp_header(&mut icch, checksum.as_mut_ptr());
        return -1i32;
    }
    let cdata =
        &mut *(new((1_u64).wrapping_mul(::std::mem::size_of::<iccbased_cdata>() as u64) as u32)
            as *mut iccbased_cdata);
    init_iccbased_cdata(cdata);
    cdata.colorspace = colorspace;
    memcpy(
        cdata.checksum.as_mut_ptr() as *mut libc::c_void,
        checksum.as_mut_ptr() as *const libc::c_void,
        16,
    );
    cspc_id = pdf_colorspace_findresource(ident, 4i32, cdata);
    if cspc_id >= 0i32 {
        if verbose != 0 {
            info!("(ICCP:[id={}])", cspc_id);
        }
        release_iccbased_cdata(cdata);
        return cspc_id;
    }
    if verbose > 1i32 {
        print_iccp_header(&mut icch, checksum.as_mut_ptr());
    }
    let resource = pdf_new_array();
    let stream = pdf_new_stream(1i32 << 0i32);
    pdf_add_array(resource, pdf_new_name("ICCBased"));
    pdf_add_array(resource, pdf_ref_obj(stream));
    let stream_dict = pdf_stream_dict(stream);
    pdf_add_dict(
        stream_dict,
        "N",
        pdf_new_number(get_num_components_iccbased(cdata) as f64),
    );
    pdf_add_stream(stream, profile, proflen);
    pdf_release_obj(stream);
    cspc_id = pdf_colorspace_defineresource(ident, 4i32, cdata, resource);
    cspc_id
}
static mut cspc_cache: CspcCache = {
    let mut init = CspcCache {
        count: 0_u32,
        capacity: 0_u32,
        colorspaces: 0 as *const pdf_colorspace as *mut pdf_colorspace,
    };
    init
};
unsafe extern "C" fn pdf_colorspace_findresource(
    mut ident: *const i8,
    mut type_0: i32,
    cdata: &iccbased_cdata,
) -> i32 {
    let mut cspc_id: i32 = 0;
    let mut cmp: i32 = -1i32;
    cspc_id = 0i32;
    while cmp != 0 && (cspc_id as u32) < cspc_cache.count {
        let colorspace = &mut *cspc_cache.colorspaces.offset(cspc_id as isize);
        if !(colorspace.subtype != type_0) {
            match colorspace.subtype {
                4 => {
                    cmp = compare_iccbased(
                        ident,
                        Some(cdata),
                        colorspace.ident,
                        Some(&*colorspace.cdata),
                    )
                }
                _ => {}
            }
            if cmp == 0 {
                return cspc_id;
            }
        }
        cspc_id += 1
    }
    return -1i32;
    /* not found */
}
unsafe extern "C" fn pdf_init_colorspace_struct(colorspace: &mut pdf_colorspace) {
    colorspace.ident = 0 as *mut i8;
    colorspace.subtype = 0i32;
    colorspace.resource = 0 as *mut pdf_obj;
    colorspace.reference = 0 as *mut pdf_obj;
    colorspace.cdata = 0 as *mut iccbased_cdata;
}
unsafe extern "C" fn pdf_clean_colorspace_struct(colorspace: &mut pdf_colorspace) {
    free(colorspace.ident as *mut libc::c_void);
    pdf_release_obj(colorspace.resource);
    pdf_release_obj(colorspace.reference);
    colorspace.resource = 0 as *mut pdf_obj;
    colorspace.reference = 0 as *mut pdf_obj;
    if !colorspace.cdata.is_null() {
        match colorspace.subtype {
            4 => {
                release_iccbased_cdata(&mut *(colorspace.cdata as *mut iccbased_cdata));
            }
            _ => {}
        }
    }
    colorspace.cdata = 0 as *mut iccbased_cdata;
    colorspace.subtype = 0i32;
}
unsafe extern "C" fn pdf_flush_colorspace(colorspace: &mut pdf_colorspace) {
    pdf_release_obj(colorspace.resource);
    pdf_release_obj(colorspace.reference);
    colorspace.resource = 0 as *mut pdf_obj;
    colorspace.reference = 0 as *mut pdf_obj;
}
/* **************************** COLOR SPACE *****************************/
unsafe extern "C" fn pdf_colorspace_defineresource(
    mut ident: *const i8,
    mut subtype: i32,
    cdata: &mut iccbased_cdata,
    mut resource: *mut pdf_obj,
) -> i32 {
    let mut cspc_id: i32 = 0; /* .... */
    if cspc_cache.count >= cspc_cache.capacity {
        cspc_cache.capacity = cspc_cache.capacity.wrapping_add(16_u32);
        cspc_cache.colorspaces = renew(
            cspc_cache.colorspaces as *mut libc::c_void,
            (cspc_cache.capacity as u64)
                .wrapping_mul(::std::mem::size_of::<pdf_colorspace>() as u64) as u32,
        ) as *mut pdf_colorspace
    }
    cspc_id = cspc_cache.count as i32;
    let colorspace = &mut *cspc_cache.colorspaces.offset(cspc_id as isize);
    pdf_init_colorspace_struct(colorspace);
    if !ident.is_null() {
        (*colorspace).ident =
            new((strlen(ident).wrapping_add(1)).wrapping_mul(::std::mem::size_of::<i8>()) as _)
                as *mut i8;
        strcpy((*colorspace).ident, ident);
    }
    (*colorspace).subtype = subtype;
    (*colorspace).cdata = cdata;
    (*colorspace).resource = resource;
    if verbose != 0 {
        info!("(ColorSpace:{}", CStr::from_ptr(ident).display());
        if verbose > 1i32 {
            match subtype {
                4 => {
                    info!("[ICCBased]");
                }
                3 => {
                    info!("[CalRGB]");
                }
                1 => {
                    info!("[CalGray]");
                }
                _ => {}
            }
        }
        info!(")");
    }
    cspc_cache.count = cspc_cache.count.wrapping_add(1);
    cspc_id
}
#[no_mangle]
pub unsafe extern "C" fn pdf_get_colorspace_reference(mut cspc_id: i32) -> *mut pdf_obj {
    let mut colorspace: *mut pdf_colorspace = 0 as *mut pdf_colorspace;
    colorspace = &mut *cspc_cache.colorspaces.offset(cspc_id as isize) as *mut pdf_colorspace;
    if (*colorspace).reference.is_null() {
        (*colorspace).reference = pdf_ref_obj((*colorspace).resource);
        pdf_release_obj((*colorspace).resource);
        (*colorspace).resource = 0 as *mut pdf_obj
    }
    pdf_link_obj((*colorspace).reference)
}
#[no_mangle]
pub unsafe extern "C" fn pdf_init_colors() {
    cspc_cache.count = 0_u32;
    cspc_cache.capacity = 0_u32;
    cspc_cache.colorspaces = 0 as *mut pdf_colorspace;
}
/* Not check size */
/* returns colorspace ID */
#[no_mangle]
pub unsafe extern "C" fn pdf_close_colors() {
    let mut i: u32 = 0;
    i = 0_u32;
    while i < cspc_cache.count {
        let colorspace = &mut *cspc_cache.colorspaces.offset(i as isize);
        pdf_flush_colorspace(colorspace);
        pdf_clean_colorspace_struct(colorspace);
        i = i.wrapping_add(1)
    }
    cspc_cache.colorspaces =
        mfree(cspc_cache.colorspaces as *mut libc::c_void) as *mut pdf_colorspace;
    cspc_cache.capacity = 0_u32;
    cspc_cache.count = cspc_cache.capacity;
}<|MERGE_RESOLUTION|>--- conflicted
+++ resolved
@@ -29,11 +29,8 @@
     unused_mut
 )]
 
-<<<<<<< HEAD
-=======
 use crate::DisplayExt;
 
->>>>>>> 7efeffd5
 use super::dpx_error::{dpx_message, dpx_warning};
 use super::dpx_mem::{new, renew};
 use super::dpx_numbers::sget_unsigned_pair;
