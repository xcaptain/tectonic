--- conflicted
+++ resolved
@@ -1225,18 +1225,10 @@
         if sfnt_require_table(sfont.as_mut().unwrap(), table).is_err() {
             sfnt_close(sfont);
             ttstub_input_close(handle as rust_input_handle_t);
-<<<<<<< HEAD
-            _tt_abort(
-                b"Required TrueType table \"%s\" does not exist in font: %s\x00" as *const u8
-                    as *const i8,
-                table.name,
-                ident,
-=======
             panic!(
                 "Required TrueType table \"{}\" does not exist in font: {}",
-                CStr::from_ptr(required_table[i as usize].name).display(),
+                std::str::from_utf8(table.name).unwrap(),
                 CStr::from_ptr(ident).display(),
->>>>>>> 7efeffd5
             );
         }
     }
